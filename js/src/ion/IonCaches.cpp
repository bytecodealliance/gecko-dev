--- conflicted
+++ resolved
@@ -1388,16 +1388,10 @@
     if (!SetProperty(cx, obj, name, value, cache.strict(), isSetName))
         return false;
 
-<<<<<<< HEAD
-    // The property did not exists before, now we can try again to inline the
-    // procedure which is adding the property.
-    if (inlinable && !addedSetterStub && IsPropertyAddInlineable(cx, obj, id, oldSlots, &shape)) {
-=======
     // The property did not exist before, now we can try to inline the propery add.
     if (inlinable && !addedSetterStub && obj->lastProperty() != oldShape &&
         IsPropertyAddInlineable(cx, obj, id, oldSlots, &shape))
     {
->>>>>>> ed9a4e5a
         RootedShape newShape(cx, obj->lastProperty());
         cache.incrementStubCount();
         if (!cache.attachNativeAdding(cx, ion, obj, oldShape, newShape, shape))
