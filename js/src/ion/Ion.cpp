--- conflicted
+++ resolved
@@ -1390,9 +1390,9 @@
 }
 
 bool
-CanIonCompileScript(JSScript *script)
-{
-    return CheckScript(script) && CheckScriptSize(script);
+CanIonCompileScript(JSContext *cx, UnrootedScript script)
+{
+    return CheckScript(script) && CheckScriptSize(cx, script) == Method_Compiled;
 }
 
 static MethodStatus
@@ -1406,11 +1406,7 @@
         return Method_CantCompile;
     }
 
-<<<<<<< HEAD
-    if (!CanIonCompileScript(script)) {
-=======
     if (!CheckScript(script)) {
->>>>>>> 620c8a55
         IonSpew(IonSpew_Abort, "Aborted compilation of %s:%d", script->filename, script->lineno);
         return Method_CantCompile;
     }
