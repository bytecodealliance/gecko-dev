/* -*- Mode: C++; tab-width: 4; indent-tabs-mode: nil; c-basic-offset: 4 -*-
 * vim: set ts=8 sw=4 et tw=99:
 *
 * ***** BEGIN LICENSE BLOCK *****
 * Version: MPL 1.1/GPL 2.0/LGPL 2.1
 *
 * The contents of this file are subject to the Mozilla Public License Version
 * 1.1 (the "License"); you may not use this file except in compliance with
 * the License. You may obtain a copy of the License at
 * http://www.mozilla.org/MPL/
 *
 * Software distributed under the License is distributed on an "AS IS" basis,
 * WITHOUT WARRANTY OF ANY KIND, either express or implied. See the License
 * for the specific language governing rights and limitations under the
 * License.
 *
 * The Original Code is Mozilla Communicator client code, released
 * March 31, 1998.
 *
 * The Initial Developer of the Original Code is
 * Netscape Communications Corporation.
 * Portions created by the Initial Developer are Copyright (C) 1998
 * the Initial Developer. All Rights Reserved.
 *
 * Contributor(s):
 *
 * Alternatively, the contents of this file may be used under the terms of
 * either of the GNU General Public License Version 2 or later (the "GPL"),
 * or the GNU Lesser General Public License Version 2.1 or later (the "LGPL"),
 * in which case the provisions of the GPL or the LGPL are applicable instead
 * of those above. If you wish to allow use of your version of this file only
 * under the terms of either the GPL or the LGPL, and not to allow others to
 * use your version of this file under the terms of the MPL, indicate your
 * decision by deleting the provisions above and replace them with the notice
 * and other provisions required by the GPL or the LGPL. If you do not delete
 * the provisions above, a recipient may use your version of this file under
 * the terms of any one of the MPL, the GPL or the LGPL.
 *
 * ***** END LICENSE BLOCK ***** */

#define __STDC_LIMIT_MACROS

/*
 * JavaScript bytecode interpreter.
 */
#include <stdio.h>
#include <string.h>
#include <math.h>
#include "jstypes.h"
#include "jsstdint.h"
#include "jsarena.h" /* Added by JSIFY */
#include "jsutil.h" /* Added by JSIFY */
#include "jsprf.h"
#include "jsapi.h"
#include "jsarray.h"
#include "jsatom.h"
#include "jsbool.h"
#include "jscntxt.h"
#include "jsdate.h"
#include "jsversion.h"
#include "jsdbgapi.h"
#include "jsfun.h"
#include "jsgc.h"
#include "jsinterp.h"
#include "jsiter.h"
#include "jslock.h"
#include "jsnum.h"
#include "jsobj.h"
#include "jsopcode.h"
#include "jspropertycache.h"
#include "jsscan.h"
#include "jsscope.h"
#include "jsscript.h"
#include "jsstr.h"
#include "jsstaticcheck.h"
#include "jstracer.h"
#include "jslibmath.h"
#include "jsvector.h"

#include "jsatominlines.h"
#include "jscntxtinlines.h"
#include "jsdtracef.h"
#include "jsobjinlines.h"
#include "jspropertycacheinlines.h"
#include "jsscopeinlines.h"
#include "jsscriptinlines.h"
#include "jsstrinlines.h"
#include "jscntxtinlines.h"

#if JS_HAS_XML_SUPPORT
#include "jsxml.h"
#endif

#include "jsautooplen.h"

using namespace js;

/* jsinvoke_cpp___ indicates inclusion from jsinvoke.cpp. */
#if !JS_LONE_INTERPRET ^ defined jsinvoke_cpp___

#ifdef DEBUG
jsbytecode *const JSStackFrame::sInvalidPC = (jsbytecode *)0xbeef;
#endif

JSObject *
js_GetScopeChain(JSContext *cx, JSStackFrame *fp)
{
    JSObject *sharedBlock = fp->blockChain;

    if (!sharedBlock) {
        /*
         * Don't force a call object for a lightweight function call, but do
         * insist that there is a call object for a heavyweight function call.
         */
        JS_ASSERT(!fp->fun ||
                  !(fp->fun->flags & JSFUN_HEAVYWEIGHT) ||
                  fp->callobj);
        JS_ASSERT(fp->scopeChain);
        return fp->scopeChain;
    }

    /* We don't handle cloning blocks on trace.  */
    LeaveTrace(cx);

    /*
     * We have one or more lexical scopes to reflect into fp->scopeChain, so
     * make sure there's a call object at the current head of the scope chain,
     * if this frame is a call frame.
     *
     * Also, identify the innermost compiler-allocated block we needn't clone.
     */
    JSObject *limitBlock, *limitClone;
    if (fp->fun && !fp->callobj) {
        JS_ASSERT_IF(fp->scopeChain->getClass() == &js_BlockClass,
                     fp->scopeChain->getPrivate() != js_FloatingFrameIfGenerator(cx, fp));
        if (!js_GetCallObject(cx, fp))
            return NULL;

        /* We know we must clone everything on blockChain. */
        limitBlock = limitClone = NULL;
    } else {
        /*
         * scopeChain includes all blocks whose static scope we're within that
         * have already been cloned.  Find the innermost such block.  Its
         * prototype should appear on blockChain; we'll clone blockChain up
         * to, but not including, that prototype.
         */
        limitClone = fp->scopeChain;
        while (limitClone->getClass() == &js_WithClass)
            limitClone = limitClone->getParent();
        JS_ASSERT(limitClone);

        /*
         * It may seem like we don't know enough about limitClone to be able
         * to just grab its prototype as we do here, but it's actually okay.
         *
         * If limitClone is a block object belonging to this frame, then its
         * prototype is the innermost entry in blockChain that we have already
         * cloned, and is thus the place to stop when we clone below.
         *
         * Otherwise, there are no blocks for this frame on scopeChain, and we
         * need to clone the whole blockChain.  In this case, limitBlock can
         * point to any object known not to be on blockChain, since we simply
         * loop until we hit limitBlock or NULL.  If limitClone is a block, it
         * isn't a block from this function, since blocks can't be nested
         * within themselves on scopeChain (recursion is dynamic nesting, not
         * static nesting).  If limitClone isn't a block, its prototype won't
         * be a block either.  So we can just grab limitClone's prototype here
         * regardless of its type or which frame it belongs to.
         */
        limitBlock = limitClone->getProto();

        /* If the innermost block has already been cloned, we are done. */
        if (limitBlock == sharedBlock)
            return fp->scopeChain;
    }

    /*
     * Special-case cloning the innermost block; this doesn't have enough in
     * common with subsequent steps to include in the loop.
     *
     * js_CloneBlockObject leaves the clone's parent slot uninitialized. We
     * populate it below.
     */
    JSObject *innermostNewChild = js_CloneBlockObject(cx, sharedBlock, fp);
    if (!innermostNewChild)
        return NULL;
    AutoObjectRooter tvr(cx, innermostNewChild);

    /*
     * Clone our way towards outer scopes until we reach the innermost
     * enclosing function, or the innermost block we've already cloned.
     */
    JSObject *newChild = innermostNewChild;
    for (;;) {
        JS_ASSERT(newChild->getProto() == sharedBlock);
        sharedBlock = sharedBlock->getParent();

        /* Sometimes limitBlock will be NULL, so check that first.  */
        if (sharedBlock == limitBlock || !sharedBlock)
            break;

        /* As in the call above, we don't know the real parent yet.  */
        JSObject *clone = js_CloneBlockObject(cx, sharedBlock, fp);
        if (!clone)
            return NULL;

        newChild->setParent(clone);
        newChild = clone;
    }
    newChild->setParent(fp->scopeChain);


    /*
     * If we found a limit block belonging to this frame, then we should have
     * found it in blockChain.
     */
    JS_ASSERT_IF(limitBlock &&
                 limitBlock->getClass() == &js_BlockClass &&
                 limitClone->getPrivate() == js_FloatingFrameIfGenerator(cx, fp),
                 sharedBlock);

    /* Place our newly cloned blocks at the head of the scope chain.  */
    fp->scopeChain = innermostNewChild;
    return innermostNewChild;
}

JSBool
js_GetPrimitiveThis(JSContext *cx, Value *vp, Class *clasp, const Value **vpp)
{
    const Value *p = &vp[1];
    if (p->isObject()) {
        JSObject *obj = ComputeThisFromVp(cx, vp);
        if (!InstanceOf(cx, obj, clasp, vp + 2))
            return JS_FALSE;
        *vpp = &obj->getPrimitiveThis();
    } else {
        *vpp = p;
    }
    return JS_TRUE;
}

/* Some objects (e.g., With) delegate 'this' to another object. */
static inline JSObject *
CallThisObjectHook(JSContext *cx, JSObject *obj, Value *argv)
{
    JSObject *thisp = obj->thisObject(cx);
    if (!thisp)
        return NULL;
    argv[-1].setObject(*thisp);
    return thisp;
}

/*
 * ECMA requires "the global object", but in embeddings such as the browser,
 * which have multiple top-level objects (windows, frames, etc. in the DOM),
 * we prefer fun's parent.  An example that causes this code to run:
 *
 *   // in window w1
 *   function f() { return this }
 *   function g() { return f }
 *
 *   // in window w2
 *   var h = w1.g()
 *   alert(h() == w1)
 *
 * The alert should display "true".
 */
JS_STATIC_INTERPRET JSObject *
ComputeGlobalThis(JSContext *cx, Value *argv)
{
    /* Find the inner global. */
    JSObject *inner;
    if (argv[-2].isPrimitive() || !argv[-2].asObject().getParent()) {
        inner = cx->globalObject;
        OBJ_TO_INNER_OBJECT(cx, inner);
        if (!inner)
            return NULL;
    } else {
        inner = argv[-2].asObject().getGlobal();
    }
    JS_ASSERT(inner->getClass()->flags & JSCLASS_IS_GLOBAL);

    JSObject *scope = JS_GetGlobalForScopeChain(cx);
    if (scope == inner) {
        /*
         * The outer object has not moved along to a new inner object.
         * This means we qualify for the cache slot in the global.
         */
        const Value &thisv = inner->getReservedSlot(JSRESERVED_GLOBAL_THIS);
        if (!thisv.isUndefined()) {
            argv[-1] = thisv;
            return thisv.asObjectOrNull();
        }

        JSObject *stuntThis = CallThisObjectHook(cx, inner, argv);
        JS_ALWAYS_TRUE(js_SetReservedSlot(cx, inner, JSRESERVED_GLOBAL_THIS,
                                          ObjectOrNullTag(stuntThis)));
        return stuntThis;
    }

    return CallThisObjectHook(cx, inner, argv);
}

namespace js {

JSObject *
ComputeThisFromArgv(JSContext *cx, Value *argv)
{
    JS_ASSERT(!argv[-1].isMagic(JS_THIS_POISON));
    if (argv[-1].isNull())
        return ComputeGlobalThis(cx, argv);

    JSObject *thisp;

    JS_ASSERT(!argv[-1].isNull());
    if (argv[-1].isPrimitive()) {
        if (!js_PrimitiveToObject(cx, &argv[-1]))
            return NULL;
        thisp = argv[-1].asObjectOrNull();
        return thisp;
    } 

    thisp = &argv[-1].asObject();
    if (thisp->getClass() == &js_CallClass || thisp->getClass() == &js_BlockClass)
        return ComputeGlobalThis(cx, argv);

    return CallThisObjectHook(cx, thisp, argv);
}

}

#if JS_HAS_NO_SUCH_METHOD

const uint32 JSSLOT_FOUND_FUNCTION  = JSSLOT_PRIVATE;
const uint32 JSSLOT_SAVED_ID        = JSSLOT_PRIVATE + 1;

Class js_NoSuchMethodClass = {
    "NoSuchMethod",
    JSCLASS_HAS_RESERVED_SLOTS(2) | JSCLASS_IS_ANONYMOUS,
    PropertyStub,     PropertyStub,     PropertyStub,      PropertyStub,
    EnumerateStub,    ResolveStub,      ConvertStub,       NULL,
    NULL, NULL, NULL, NULL, NULL, NULL, NULL, NULL
};

/*
 * When JSOP_CALLPROP or JSOP_CALLELEM does not find the method property of
 * the base object, we search for the __noSuchMethod__ method in the base.
 * If it exists, we store the method and the property's id into an object of
 * NoSuchMethod class and store this object into the callee's stack slot.
 * Later, js_Invoke will recognise such an object and transfer control to
 * NoSuchMethod that invokes the method like:
 *
 *   this.__noSuchMethod__(id, args)
 *
 * where id is the name of the method that this invocation attempted to
 * call by name, and args is an Array containing this invocation's actual
 * parameters.
 */
JS_STATIC_INTERPRET JSBool
js_OnUnknownMethod(JSContext *cx, Value *vp)
{
    JS_ASSERT(!vp[1].isPrimitive());

    JSObject *obj = &vp[1].asObject();
    jsid id = ATOM_TO_JSID(cx->runtime->atomState.noSuchMethodAtom);
    AutoValueRooter tvr(cx);
    if (!js_GetMethod(cx, obj, id, JSGET_NO_METHOD_BARRIER, tvr.addr()))
        return false;
    if (tvr.value().isPrimitive()) {
        vp[0] = tvr.value();
    } else {
#if JS_HAS_XML_SUPPORT
        /* Extract the function name from function::name qname. */
        if (vp[0].isObject()) {
            obj = &vp[0].asObject();
            if (!js_IsFunctionQName(cx, obj, &id))
                return false;
            if (!JSID_IS_VOID(id))
                vp[0] = IdToValue(id);
        }
#endif
        obj = js_NewGCObject(cx);
        if (!obj)
            return false;

        /*
         * Null map to cause prompt and safe crash if this object were to
         * escape due to a bug. This will make the object appear to be a
         * stillborn instance that needs no finalization, which is sound:
         * NoSuchMethod helper objects own no manually allocated resources.
         */
        obj->map = NULL;
        obj->init(&js_NoSuchMethodClass, NULL, NULL, tvr.value());
        obj->fslots[JSSLOT_SAVED_ID] = vp[0];
        vp[0].setObject(*obj);
    }
    return true;
}

static JS_REQUIRES_STACK JSBool
NoSuchMethod(JSContext *cx, uintN argc, Value *vp, uint32 flags)
{
    InvokeArgsGuard args;
    if (!cx->stack().pushInvokeArgs(cx, 2, args))
        return JS_FALSE;

    JS_ASSERT(vp[0].isObject());
    JS_ASSERT(vp[1].isObject());
    JSObject *obj = &vp[0].asObject();
    JS_ASSERT(obj->getClass() == &js_NoSuchMethodClass);

    Value *invokevp = args.getvp();
    invokevp[0] = obj->fslots[JSSLOT_FOUND_FUNCTION];
    invokevp[1] = vp[1];
    invokevp[2] = obj->fslots[JSSLOT_SAVED_ID];
    JSObject *argsobj = js_NewArrayObject(cx, argc, vp + 2);
    if (!argsobj)
        return JS_FALSE;
    invokevp[3].setObject(*argsobj);
    JSBool ok = (flags & JSINVOKE_CONSTRUCT)
                ? InvokeConstructor(cx, args)
                : Invoke(cx, args, flags);
    vp[0] = invokevp[0];
    return ok;
}

#endif /* JS_HAS_NO_SUCH_METHOD */

namespace js {

class AutoPreserveEnumerators {
    JSContext *cx;
    JSObject *enumerators;

  public:
    AutoPreserveEnumerators(JSContext *cx) : cx(cx), enumerators(cx->enumerators)
    {
    }

    ~AutoPreserveEnumerators()
    {
        cx->enumerators = enumerators;
    }
};

static JS_REQUIRES_STACK bool
callJSNative(JSContext *cx, CallOp callOp, JSObject *thisp, uintN argc, Value *argv, Value *rval)
{
    Value *vp = argv - 2;
    if (callJSFastNative(cx, callOp, argc, vp)) {
        *rval = JS_RVAL(cx, vp);
        return true;
    }
    return false;
}

template <typename T>
static JS_REQUIRES_STACK bool
InvokeCommon(JSContext *cx, JSFunction *fun, JSScript *script, T native,
       const InvokeArgsGuard &args, uintN flags)
{
    uintN argc = args.getArgc();
    Value *vp = args.getvp();

    if (native && fun && fun->isFastNative()) {
#ifdef DEBUG_NOT_THROWING
        JSBool alreadyThrowing = cx->throwing;
#endif
        JSBool ok = callJSFastNative(cx, (FastNative) native, argc, vp);
        JS_RUNTIME_METER(cx->runtime, nativeCalls);
#ifdef DEBUG_NOT_THROWING
        if (ok && !alreadyThrowing)
            ASSERT_NOT_THROWING(cx);
#endif
        return ok;
    }

    /* Calculate slot usage. */
    uintN nmissing;
    uintN nvars;
    if (fun) {
        if (fun->isInterpreted()) {
            uintN minargs = fun->nargs;
            nmissing = minargs > argc ? minargs - argc : 0;
            nvars = fun->u.i.nvars;
        } else if (fun->isFastNative()) {
            nvars = nmissing = 0;
        } else {
            uintN minargs = fun->nargs;
            nmissing = (minargs > argc ? minargs - argc : 0) + fun->u.n.extra;
            nvars = 0;
        }
    } else {
        nvars = nmissing = 0;
    }

    uintN nfixed = script ? script->nslots : 0;

    /*
     * Get a pointer to new frame/slots. This memory is not "claimed", so the
     * code before pushInvokeFrame must not reenter the interpreter.
     */
    JSFrameRegs regs;
    InvokeFrameGuard frame;
    if (!cx->stack().getInvokeFrame(cx, args, nmissing, nfixed, frame))
        return false;
    JSStackFrame *fp = frame.getFrame();

    /* Initialize missing missing arguments and new local variables. */
    Value *missing = vp + 2 + argc;
    SetValueRangeToUndefined(missing, nmissing);
    SetValueRangeToUndefined(fp->slots(), nvars);

    /* Initialize frame. */
    fp->thisv = vp[1];
    fp->callobj = NULL;
    fp->argsobj = NULL;
    fp->script = script;
    fp->fun = fun;
    fp->argc = argc;
    fp->argv = vp + 2;
    fp->rval = (flags & JSINVOKE_CONSTRUCT) ? fp->thisv : Value(UndefinedTag());
    fp->annotation = NULL;
    fp->scopeChain = NULL;
    fp->blockChain = NULL;
    fp->imacpc = NULL;
    fp->flags = flags;
    fp->displaySave = NULL;

    /* Initialize regs. */
    if (script) {
        regs.pc = script->code;
        regs.sp = fp->slots() + script->nfixed;
    } else {
        regs.pc = NULL;
        regs.sp = fp->slots();
    }

    /* Officially push |fp|. |frame|'s destructor pops. */
    cx->stack().pushInvokeFrame(cx, args, frame, regs);

    /* Now that the frame has been pushed, fix up the scope chain. */
    JSObject *parent = vp[0].asObject().getParent();
    if (native) {
        /* Slow natives and call ops expect the caller's scopeChain as their scopeChain. */
        if (JSStackFrame *down = fp->down)
            fp->scopeChain = down->scopeChain;

        /* Ensure that we have a scope chain. */
        if (!fp->scopeChain)
            fp->scopeChain = parent;
    } else {
        /* Use parent scope so js_GetCallObject can find the right "Call". */
        fp->scopeChain = parent;
        if (fun->isHeavyweight() && !js_GetCallObject(cx, fp))
            return false;
    }

    /* Call the hook if present after we fully initialized the frame. */
    JSInterpreterHook hook = cx->debugHooks->callHook;
    void *hookData = NULL;
    if (hook)
        hookData = hook(cx, fp, JS_TRUE, 0, cx->debugHooks->callHookData);

    DTrace::enterJSFun(cx, fp, fun, fp->down, fp->argc, fp->argv);

    /* Call the function, either a native method or an interpreted script. */
    JSBool ok;
    if (native) {
#ifdef DEBUG_NOT_THROWING
        JSBool alreadyThrowing = cx->throwing;
#endif

        JSObject *thisp = fp->thisv.asObjectOrNull();
        ok = callJSNative(cx, native, thisp, fp->argc, fp->argv, &fp->rval);

        JS_ASSERT(cx->fp == fp);
        JS_RUNTIME_METER(cx->runtime, nativeCalls);
#ifdef DEBUG_NOT_THROWING
        if (ok && !alreadyThrowing)
            ASSERT_NOT_THROWING(cx);
#endif
    } else {
        JS_ASSERT(script);
        AutoPreserveEnumerators preserve(cx);
        ok = Interpret(cx);
    }

    DTrace::exitJSFun(cx, fp, fun, fp->rval);

    if (hookData) {
        hook = cx->debugHooks->callHook;
        if (hook)
            hook(cx, fp, JS_FALSE, &ok, hookData);
    }

    fp->putActivationObjects(cx);
    *vp = fp->rval;
    return ok;
}

/*
 * Find a function reference and its 'this' value implicit first parameter
 * under argc arguments on cx's stack, and call the function.  Push missing
 * required arguments, allocate declared local variables, and pop everything
 * when done.  Then push the return value.
 */
JS_REQUIRES_STACK bool
Invoke(JSContext *cx, const InvokeArgsGuard &args, uintN flags)
{
    Value *vp = args.getvp();
    uintN argc = args.getArgc();
    JS_ASSERT(argc <= JS_ARGS_LENGTH_MAX);

    const Value &v = vp[0];
    if (v.isPrimitive()) {
        js_ReportIsNotFunction(cx, vp, flags & JSINVOKE_FUNFLAGS);
        return false;
    }

    JSObject *funobj = &v.asObject();
    Class *clasp = funobj->getClass();

    if (clasp == &js_FunctionClass) {
        /* Get private data and set derived locals from it. */
        JSFunction *fun = GET_FUNCTION_PRIVATE(cx, funobj);
        Native native;
        JSScript *script;
        if (FUN_INTERPRETED(fun)) {
            native = NULL;
            script = fun->u.i.script;
            JS_ASSERT(script);

            if (script->isEmpty()) {
                if (flags & JSINVOKE_CONSTRUCT) {
                    JS_ASSERT(vp[1].isObject());
                    *vp = vp[1];
                } else {
                    vp->setUndefined();
                }
                return true;
            }
        } else {
            native = fun->u.n.native;
            script = NULL;
        }

        if (JSFUN_BOUND_METHOD_TEST(fun->flags)) {
            /* Handle bound method special case. */
            vp[1].setObject(*funobj->getParent());
        } else if (!vp[1].isObjectOrNull()) {
            JS_ASSERT(!(flags & JSINVOKE_CONSTRUCT));
            if (PrimitiveThisTest(fun, vp[1]))
                return InvokeCommon(cx, fun, script, native, args, flags);
        }

        if (flags & JSINVOKE_CONSTRUCT) {
            JS_ASSERT(args.getvp()[1].isObject());
        } else {
            /*
             * We must call js_ComputeThis in case we are not called from the
             * interpreter, where a prior bytecode has computed an appropriate
             * |this| already.
             *
             * But we need to compute |this| eagerly only for so-called "slow"
             * (i.e., not fast) native functions. Fast natives must use either
             * JS_THIS or JS_THIS_OBJECT, and scripted functions will go through
             * the appropriate this-computing bytecode, e.g., JSOP_THIS.
             */
            if (native && (!fun || !(fun->flags & JSFUN_FAST_NATIVE))) {
                Value *vp = args.getvp();
                if (!ComputeThisFromVp(cx, vp))
                    return false;
                flags |= JSFRAME_COMPUTED_THIS;
            }
        }
        return InvokeCommon(cx, fun, script, native, args, flags);
    }

#if JS_HAS_NO_SUCH_METHOD
    if (clasp == &js_NoSuchMethodClass)
        return NoSuchMethod(cx, argc, vp, flags);
#endif

    /* Function is inlined, all other classes use object ops. */
    const JSObjectOps *ops = funobj->map->ops;

    /* Try a call or construct native object op. */
    if (flags & JSINVOKE_CONSTRUCT) {
        if (!vp[1].isObjectOrNull()) {
            if (!js_PrimitiveToObject(cx, &vp[1]))
                return false;
        }
        Native native = ops->construct;
        if (!native) {
            js_ReportIsNotFunction(cx, vp, flags & JSINVOKE_FUNFLAGS);
            return false;
        }
        return InvokeCommon(cx, NULL, NULL, native, args, flags);
    }
    CallOp callOp = ops->call;
    if (!callOp) {
        js_ReportIsNotFunction(cx, vp, flags & JSINVOKE_FUNFLAGS);
        return false;
    }
    return InvokeCommon(cx, NULL, NULL, callOp, args, flags);
}

extern JS_REQUIRES_STACK JS_FRIEND_API(bool)
InvokeFriendAPI(JSContext *cx, const InvokeArgsGuard &args, uintN flags)
{
    return Invoke(cx, args, flags);
}

JSBool
InternalInvoke(JSContext *cx, const Value &thisv, const Value &fval, uintN flags,
                  uintN argc, Value *argv, Value *rval)
{
    LeaveTrace(cx);

    InvokeArgsGuard args;
    if (!cx->stack().pushInvokeArgs(cx, argc, args))
        return JS_FALSE;

    args.getvp()[0] = fval;
    args.getvp()[1] = thisv;
    memcpy(args.getvp() + 2, argv, argc * sizeof(Value));

    if (!Invoke(cx, args, flags))
        return JS_FALSE;

    /*
     * Store *rval in the lastInternalResult pigeon-hole GC root, solely
     * so users of js_InternalInvoke and its direct and indirect
     * (js_ValueToString for example) callers do not need to manage roots
     * for local, temporary references to such results.
     */
    *rval = *args.getvp();
    if (rval->isMarkable())
        cx->weakRoots.lastInternalResult = rval->asGCThing();

    return JS_TRUE;
}

bool
InternalGetOrSet(JSContext *cx, JSObject *obj, jsid id, const Value &fval,
                 JSAccessMode mode, uintN argc, Value *argv, Value *rval)
{
    LeaveTrace(cx);

    /*
     * InternalInvoke could result in another try to get or set the same id
     * again, see bug 355497.
     */
    JS_CHECK_RECURSION(cx, return JS_FALSE);

    return InternalCall(cx, obj, fval, argc, argv, rval);
}

bool
Execute(JSContext *cx, JSObject *const chain, JSScript *script,
        JSStackFrame *down, uintN flags, Value *result)
{
    if (script->isEmpty()) {
        if (result)
            result->setUndefined();
        return JS_TRUE;
    }

    LeaveTrace(cx);

    DTrace::ExecutionScope executionScope(script);
    /*
     * Get a pointer to new frame/slots. This memory is not "claimed", so the
     * code before pushExecuteFrame must not reenter the interpreter.
     *
     * N.B. when fp->argv is removed (bug 539144), argv will have to be copied
     * in before execution and copied out after.
     */
    JSFrameRegs regs;
    ExecuteFrameGuard frame;
    if (!cx->stack().getExecuteFrame(cx, down, 0, script->nslots, frame))
        return false;
    JSStackFrame *fp = frame.getFrame();

    /* Initialize fixed slots (GVAR ops expecte NULL). */
    SetValueRangeToNull(fp->slots(), script->nfixed);

#if JS_HAS_SHARP_VARS
    JS_STATIC_ASSERT(SHARP_NSLOTS == 2);
    if (script->hasSharps) {
        JS_ASSERT(script->nfixed >= SHARP_NSLOTS);
        Value *sharps = &fp->slots()[script->nfixed - SHARP_NSLOTS];
        if (down && down->script && down->script->hasSharps) {
            JS_ASSERT(down->script->nfixed >= SHARP_NSLOTS);
            int base = (down->fun && !(down->flags & JSFRAME_SPECIAL))
                       ? down->fun->sharpSlotBase(cx)
                       : down->script->nfixed - SHARP_NSLOTS;
            if (base < 0)
                return false;
            sharps[0] = down->slots()[base];
            sharps[1] = down->slots()[base + 1];
        } else {
            sharps[0].setUndefined();
            sharps[1].setUndefined();
        }
    }
#endif

    /* Initialize frame. */
    JSObject *initialVarObj;
    if (down) {
        /* Propagate arg state for eval and the debugger API. */
        fp->callobj = down->callobj;
        fp->argsobj = down->argsobj;
        fp->fun = (script->staticLevel > 0) ? down->fun : NULL;
        fp->thisv = down->thisv;
        fp->flags = flags | (down->flags & JSFRAME_COMPUTED_THIS);
        fp->argc = down->argc;
        fp->argv = down->argv;
        fp->annotation = down->annotation;
        fp->scopeChain = chain;

        /*
         * We want to call |down->varobj()|, but this requires knowing the
         * CallStack of |down|. If |down == cx->fp|, the callstack is simply
         * the context's active callstack, so we can use |down->varobj(cx)|.
         * When |down != cx->fp|, we need to do a slow linear search. Luckily,
         * this only happens with indirect eval and JS_EvaluateInStackFrame.
         */
        initialVarObj = (down == cx->fp)
                        ? down->varobj(cx)
                        : down->varobj(cx->containingCallStack(down));
    } else {
        fp->callobj = NULL;
        fp->argsobj = NULL;
        fp->fun = NULL;
        /* Ininitialize fp->thisv after pushExecuteFrame. */
        fp->flags = flags | JSFRAME_COMPUTED_THIS;
        fp->argc = 0;
        fp->argv = NULL;
        fp->annotation = NULL;

        JSObject *innerizedChain = chain;
        OBJ_TO_INNER_OBJECT(cx, innerizedChain);
        if (!innerizedChain)
            return false;
        fp->scopeChain = innerizedChain;

        initialVarObj = (cx->options & JSOPTION_VAROBJFIX)
                        ? chain->getGlobal()
                        : chain;
    }
    JS_ASSERT(initialVarObj->map->ops->defineProperty == js_DefineProperty);

    fp->script = script;
    fp->imacpc = NULL;
    fp->rval.setUndefined();
    fp->blockChain = NULL;

    /* Initialize regs. */
    regs.pc = script->code;
    regs.sp = fp->base();

    /* Officially push |fp|. |frame|'s destructor pops. */
    cx->stack().pushExecuteFrame(cx, frame, regs, initialVarObj);

    /* Now that the frame has been pushed, we can call the thisObject hook. */
    if (!down) {
        JSObject *thisp = chain->thisObject(cx);
        if (!thisp)
            return false;
        fp->thisv.setObject(*thisp);
    }

    void *hookData = NULL;
    if (JSInterpreterHook hook = cx->debugHooks->executeHook)
        hookData = hook(cx, fp, JS_TRUE, 0, cx->debugHooks->executeHookData);

    AutoPreserveEnumerators preserve(cx);
    JSBool ok = Interpret(cx);
    if (result)
        *result = fp->rval;

    if (hookData) {
        if (JSInterpreterHook hook = cx->debugHooks->executeHook)
            hook(cx, fp, JS_FALSE, &ok, hookData);
    }

    return !!ok;
}

bool
CheckRedeclaration(JSContext *cx, JSObject *obj, jsid id, uintN attrs,
                   JSObject **objp, JSProperty **propp)
{
    JSObject *obj2;
    JSProperty *prop;
    uintN oldAttrs, report;
    bool isFunction;
    const char *type, *name;

    /*
     * Both objp and propp must be either null or given. When given, *propp
     * must be null. This way we avoid an extra "if (propp) *propp = NULL" for
     * the common case of a nonexistent property.
     */
    JS_ASSERT(!objp == !propp);
    JS_ASSERT_IF(propp, !*propp);

    /* The JSPROP_INITIALIZER case below may generate a warning. Since we must
     * drop the property before reporting it, we insists on !propp to avoid
     * looking up the property again after the reporting is done.
     */
    JS_ASSERT_IF(attrs & JSPROP_INITIALIZER, attrs == JSPROP_INITIALIZER);
    JS_ASSERT_IF(attrs == JSPROP_INITIALIZER, !propp);

    if (!obj->lookupProperty(cx, id, &obj2, &prop))
        return false;
    if (!prop)
        return true;
    if (obj2->isNative()) {
        oldAttrs = ((JSScopeProperty *) prop)->attributes();

        /* If our caller doesn't want prop, unlock obj2. */
        if (!propp)
            JS_UNLOCK_OBJ(cx, obj2);
    } else {
        if (!obj2->getAttributes(cx, id, &oldAttrs))
            return false;
    }

    if (!propp) {
        prop = NULL;
    } else {
        *objp = obj2;
        *propp = prop;
    }

    if (attrs == JSPROP_INITIALIZER) {
        /* Allow the new object to override properties. */
        if (obj2 != obj)
            return JS_TRUE;

        /* The property must be dropped already. */
        JS_ASSERT(!prop);
        report = JSREPORT_WARNING | JSREPORT_STRICT;

#ifdef __GNUC__
        isFunction = false;     /* suppress bogus gcc warnings */
#endif
    } else {
        /* We allow redeclaring some non-readonly properties. */
        if (((oldAttrs | attrs) & JSPROP_READONLY) == 0) {
            /* Allow redeclaration of variables and functions. */
            if (!(attrs & (JSPROP_GETTER | JSPROP_SETTER)))
                return JS_TRUE;

            /*
             * Allow adding a getter only if a property already has a setter
             * but no getter and similarly for adding a setter. That is, we
             * allow only the following transitions:
             *
             *   no-property --> getter --> getter + setter
             *   no-property --> setter --> getter + setter
             */
            if ((~(oldAttrs ^ attrs) & (JSPROP_GETTER | JSPROP_SETTER)) == 0)
                return JS_TRUE;

            /*
             * Allow redeclaration of an impermanent property (in which case
             * anyone could delete it and redefine it, willy-nilly).
             */
            if (!(oldAttrs & JSPROP_PERMANENT))
                return JS_TRUE;
        }
        if (prop)
            obj2->dropProperty(cx, prop);

        report = JSREPORT_ERROR;
        isFunction = (oldAttrs & (JSPROP_GETTER | JSPROP_SETTER)) != 0;
        if (!isFunction) {
            Value value;
            if (!obj->getProperty(cx, id, &value))
                return JS_FALSE;
            isFunction = IsFunctionObject(value);
        }
    }

    type = (attrs == JSPROP_INITIALIZER)
           ? "property"
           : (oldAttrs & attrs & JSPROP_GETTER)
           ? js_getter_str
           : (oldAttrs & attrs & JSPROP_SETTER)
           ? js_setter_str
           : (oldAttrs & JSPROP_READONLY)
           ? js_const_str
           : isFunction
           ? js_function_str
           : js_var_str;
    name = js_ValueToPrintableString(cx, IdToValue(id));
    if (!name)
        return JS_FALSE;
    return !!JS_ReportErrorFlagsAndNumber(cx, report,
                                          js_GetErrorMessage, NULL,
                                          JSMSG_REDECLARED_VAR,
                                          type, name);
}

static JS_ALWAYS_INLINE bool
EqualObjects(JSContext *cx, JSObject *lobj, JSObject *robj)
{
    return lobj == robj ||
           lobj->wrappedObject(cx) == robj->wrappedObject(cx);
}

bool
StrictlyEqual(JSContext *cx, const Value &lref, const Value &rref)
{
    Value lval = lref, rval = rref;
    if (SameType(lval, rval)) {
        if (lval.isString())
            return js_EqualStrings(lval.asString(), rval.asString());
        if (lval.isDouble())
            return JSDOUBLE_COMPARE(lval.asDouble(), ==, rval.asDouble(), JS_FALSE);
        if (lval.isObject())
            return EqualObjects(cx, &lval.asObject(), &rval.asObject());
        return lval.asRawUint32() == rval.asRawUint32();
    }

    if (lval.isDouble() && rval.isInt32()) {
        double ld = lval.asDouble();
        double rd = rval.asInt32();
        return JSDOUBLE_COMPARE(ld, ==, rd, JS_FALSE);
    }
    if (lval.isInt32() && rval.isDouble()) {
        double ld = lval.asInt32();
        double rd = rval.asDouble();
        return JSDOUBLE_COMPARE(ld, ==, rd, JS_FALSE);
    }

    return false;
}

static inline bool
IsNegativeZero(const Value &v)
{
    return v.isDouble() && JSDOUBLE_IS_NEGZERO(v.asDouble());
}

static inline bool
IsNaN(const Value &v)
{
    return v.isDouble() && JSDOUBLE_IS_NaN(v.asDouble());
}

bool
SameValue(const Value &v1, const Value &v2, JSContext *cx)
{
    if (IsNegativeZero(v1))
        return IsNegativeZero(v2);
    if (IsNegativeZero(v2))
        return false;
    if (IsNaN(v1) && IsNaN(v2))
        return true;
    return StrictlyEqual(cx, v1, v2);
}

JSType
TypeOfValue(JSContext *cx, const Value &vref)
{
    Value v = vref;
    if (v.isNumber())
        return JSTYPE_NUMBER;
    if (v.isString())
        return JSTYPE_STRING;
    if (v.isNull())
        return JSTYPE_OBJECT;
    if (v.isUndefined())
        return JSTYPE_VOID;
    if (v.isObject())
        return v.asObject().map->ops->typeOf(cx, &v.asObject());
    JS_ASSERT(v.isBoolean());
    return JSTYPE_BOOLEAN;
}

bool
InstanceOfSlow(JSContext *cx, JSObject *obj, Class *clasp, Value *argv)
{
    JS_ASSERT(!obj || obj->getClass() != clasp);
    if (argv) {
        JSFunction *fun = js_ValueToFunction(cx, &argv[-2], 0);
        if (fun) {
            JS_ReportErrorNumber(cx, js_GetErrorMessage, NULL,
                                 JSMSG_INCOMPATIBLE_PROTO,
                                 clasp->name, JS_GetFunctionName(fun),
                                 obj
                                 ? obj->getClass()->name
                                 : js_null_str);
        }
    }
    return false;
}

JS_REQUIRES_STACK bool
InvokeConstructor(JSContext *cx, const InvokeArgsGuard &args)
{
    JSFunction *fun = NULL;
    JSObject *obj2 = NULL;
    Value *vp = args.getvp();

    /* XXX clean up to avoid special cases above ObjectOps layer */
    if (vp->isPrimitive() || (obj2 = &vp->asObject())->isFunction() ||
        !obj2->map->ops->construct)
    {
        fun = js_ValueToFunction(cx, vp, JSV2F_CONSTRUCT);
        if (!fun)
            return JS_FALSE;
    }

    JSObject *proto, *parent;
    Class *clasp = &js_ObjectClass;
    if (vp->isPrimitive()) {
        proto = NULL;
        parent = NULL;
        fun = NULL;
    } else {
        /*
         * Get the constructor prototype object for this function.
         * Use the nominal 'this' parameter slot, vp[1], as a local
         * root to protect this prototype, in case it has no other
         * strong refs.
         */
        JSObject *obj2 = &vp->asObject();
        if (!obj2->getProperty(cx, ATOM_TO_JSID(cx->runtime->atomState.classPrototypeAtom),
                               &vp[1])) {
            return JS_FALSE;
        }
        const Value &v = vp[1];
        if (v.isObjectOrNull())
            proto = v.asObjectOrNull();
        else
            proto = NULL;
        parent = obj2->getParent();

        if (obj2->getClass() == &js_FunctionClass) {
            JSFunction *f = GET_FUNCTION_PRIVATE(cx, obj2);
            if (!f->isInterpreted() && f->u.n.clasp)
                clasp = f->u.n.clasp;
        }
    }
    JSObject *obj = NewObject(cx, clasp, proto, parent);
    if (!obj)
        return JS_FALSE;

    /* Keep |obj| rooted in case vp[1] is overwritten with a primitive. */
    AutoObjectRooter tvr(cx, obj);

    /* Now we have an object with a constructor method; call it. */
    vp[1].setObject(*obj);
    if (!Invoke(cx, args, JSINVOKE_CONSTRUCT))
        return JS_FALSE;

    /* Check the return value and if it's primitive, force it to be obj. */
    const Value &rval = *vp;
    if (rval.isPrimitive()) {
        if (!fun) {
            /* native [[Construct]] returning primitive is error */
            JS_ReportErrorNumber(cx, js_GetErrorMessage, NULL,
                                 JSMSG_BAD_NEW_RESULT,
                                 js_ValueToPrintableString(cx, *vp));
            return JS_FALSE;
        }
        vp->setObject(*obj);
    }

    JS_RUNTIME_METER(cx->runtime, constructs);
    return JS_TRUE;
}

bool
ValueToId(JSContext *cx, const Value &v, jsid *idp)
{
    int32_t i;
    if (ValueFitsInInt32(v, &i) && INT_FITS_IN_JSID(i)) {
        *idp = INT_TO_JSID(i);
        return true;
    }

#if JS_HAS_XML_SUPPORT
    if (v.isObject()) {
        JSObject *obj = &v.asObject();
        if (obj->isXML()) {
            *idp = OBJECT_TO_JSID(obj);
            return JS_TRUE;
        }
        if (!js_IsFunctionQName(cx, obj, idp))
            return JS_FALSE;
        if (!JSID_IS_VOID(*idp))
            return JS_TRUE;
    }
#endif

    return js_ValueToStringId(cx, v, idp);
}

} /* namespace js */

/*
 * Enter the new with scope using an object at sp[-1] and associate the depth
 * of the with block with sp + stackIndex.
 */
JS_STATIC_INTERPRET JS_REQUIRES_STACK JSBool
js_EnterWith(JSContext *cx, jsint stackIndex)
{
    JSStackFrame *fp = cx->fp;
    Value *sp = cx->regs->sp;
    JS_ASSERT(stackIndex < 0);
    JS_ASSERT(fp->base() <= sp + stackIndex);

    JSObject *obj;
    if (sp[-1].isObject()) {
        obj = &sp[-1].asObject();
    } else {
        obj = js_ValueToNonNullObject(cx, sp[-1]);
        if (!obj)
            return JS_FALSE;
        sp[-1].setObject(*obj);
    }

    JSObject *parent = js_GetScopeChain(cx, fp);
    if (!parent)
        return JS_FALSE;

    OBJ_TO_INNER_OBJECT(cx, obj);
    if (!obj)
        return JS_FALSE;

    JSObject *withobj = js_NewWithObject(cx, obj, parent,
                                         sp + stackIndex - fp->base());
    if (!withobj)
        return JS_FALSE;

    fp->scopeChain = withobj;
    return JS_TRUE;
}

JS_STATIC_INTERPRET JS_REQUIRES_STACK void
js_LeaveWith(JSContext *cx)
{
    JSObject *withobj;

    withobj = cx->fp->scopeChain;
    JS_ASSERT(withobj->getClass() == &js_WithClass);
    JS_ASSERT(withobj->getPrivate() == js_FloatingFrameIfGenerator(cx, cx->fp));
    JS_ASSERT(OBJ_BLOCK_DEPTH(cx, withobj) >= 0);
    cx->fp->scopeChain = withobj->getParent();
    withobj->setPrivate(NULL);
}

JS_REQUIRES_STACK Class *
js_IsActiveWithOrBlock(JSContext *cx, JSObject *obj, int stackDepth)
{
    Class *clasp;

    clasp = obj->getClass();
    if ((clasp == &js_WithClass || clasp == &js_BlockClass) &&
        obj->getPrivate() == js_FloatingFrameIfGenerator(cx, cx->fp) &&
        OBJ_BLOCK_DEPTH(cx, obj) >= stackDepth) {
        return clasp;
    }
    return NULL;
}

/*
 * Unwind block and scope chains to match the given depth. The function sets
 * fp->sp on return to stackDepth.
 */
JS_STATIC_INTERPRET JS_REQUIRES_STACK JSBool
js_UnwindScope(JSContext *cx, jsint stackDepth, JSBool normalUnwind)
{
    JSObject *obj;
    Class *clasp;

    JS_ASSERT(stackDepth >= 0);
    JS_ASSERT(cx->fp->base() + stackDepth <= cx->regs->sp);

    JSStackFrame *fp = cx->fp;
    for (obj = fp->blockChain; obj; obj = obj->getParent()) {
        JS_ASSERT(obj->getClass() == &js_BlockClass);
        if (OBJ_BLOCK_DEPTH(cx, obj) < stackDepth)
            break;
    }
    fp->blockChain = obj;

    for (;;) {
        obj = fp->scopeChain;
        clasp = js_IsActiveWithOrBlock(cx, obj, stackDepth);
        if (!clasp)
            break;
        if (clasp == &js_BlockClass) {
            /* Don't fail until after we've updated all stacks. */
            normalUnwind &= js_PutBlockObject(cx, normalUnwind);
        } else {
            js_LeaveWith(cx);
        }
    }

    cx->regs->sp = fp->base() + stackDepth;
    return normalUnwind;
}

JS_STATIC_INTERPRET JSBool
js_DoIncDec(JSContext *cx, const JSCodeSpec *cs, Value *vp, Value *vp2)
{
    if (cs->format & JOF_POST) {
        double d;
        if (!ValueToNumber(cx, *vp, &d))
            return JS_FALSE;
        vp->setNumber(d);
        (cs->format & JOF_INC) ? ++d : --d;
        vp2->setNumber(d);
        return JS_TRUE;
    }

    double d;
    if (!ValueToNumber(cx, *vp, &d))
        return JS_FALSE;
    (cs->format & JOF_INC) ? ++d : --d;
    vp->setNumber(d);
    *vp2 = *vp;
    return JS_TRUE;
}

<<<<<<< HEAD
const Value &
js_GetUpvar(JSContext *cx, uintN level, uintN cookie)
=======
jsval &
js_GetUpvar(JSContext *cx, uintN level, UpvarCookie cookie)
>>>>>>> 61bc0261
{
    level -= cookie.level();
    JS_ASSERT(level < JS_DISPLAY_SIZE);

    JSStackFrame *fp = cx->display[level];
    JS_ASSERT(fp->script);

<<<<<<< HEAD
    uintN slot = UPVAR_FRAME_SLOT(cookie);
    Value *vp;
=======
    uintN slot = cookie.slot();
    jsval *vp;
>>>>>>> 61bc0261

    if (!fp->fun || (fp->flags & JSFRAME_EVAL)) {
        vp = fp->slots() + fp->script->nfixed;
    } else if (slot < fp->fun->nargs) {
        vp = fp->argv;
    } else if (slot == UpvarCookie::CALLEE_SLOT) {
        vp = &fp->argv[-2];
        slot = 0;
    } else {
        slot -= fp->fun->nargs;
        JS_ASSERT(slot < fp->script->nslots);
        vp = fp->slots();
    }

    return vp[slot];
}

#ifdef DEBUG

JS_STATIC_INTERPRET JS_REQUIRES_STACK void
js_TraceOpcode(JSContext *cx)
{
    FILE *tracefp;
    JSStackFrame *fp;
    JSFrameRegs *regs;
    intN ndefs, n, nuses;
    JSString *str;
    JSOp op;

    tracefp = (FILE *) cx->tracefp;
    JS_ASSERT(tracefp);
    fp = cx->fp;
    regs = cx->regs;

    /*
     * Operations in prologues don't produce interesting values, and
     * js_DecompileValueGenerator isn't set up to handle them anyway.
     */
    if (cx->tracePrevPc && regs->pc >= fp->script->main) {
        JSOp tracePrevOp = JSOp(*cx->tracePrevPc);
        ndefs = js_GetStackDefs(cx, &js_CodeSpec[tracePrevOp], tracePrevOp,
                                fp->script, cx->tracePrevPc);

        /*
         * If there aren't that many elements on the stack, then we have
         * probably entered a new frame, and printing output would just be
         * misleading.
         */
        if (ndefs != 0 &&
            ndefs < regs->sp - fp->slots()) {
            for (n = -ndefs; n < 0; n++) {
                char *bytes = DecompileValueGenerator(cx, n, regs->sp[n], NULL);
                if (bytes) {
                    fprintf(tracefp, "%s %s",
                            (n == -ndefs) ? "  output:" : ",",
                            bytes);
                    cx->free(bytes);
                } else {
                    JS_ClearPendingException(cx);
                }
            }
            fprintf(tracefp, " @ %u\n", (uintN) (regs->sp - fp->base()));
        }
        fprintf(tracefp, "  stack: ");
        for (Value *siter = fp->base(); siter < regs->sp; siter++) {
            str = js_ValueToString(cx, *siter);
            if (!str) {
                fputs("<null>", tracefp);
            } else {
                JS_ClearPendingException(cx);
                js_FileEscapedString(tracefp, str, 0);
            }
            fputc(' ', tracefp);
        }
        fputc('\n', tracefp);
    }

    fprintf(tracefp, "%4u: ",
            js_PCToLineNumber(cx, fp->script, fp->imacpc ? fp->imacpc : regs->pc));
    js_Disassemble1(cx, fp->script, regs->pc,
                    regs->pc - fp->script->code,
                    JS_FALSE, tracefp);
    op = (JSOp) *regs->pc;
    nuses = js_GetStackUses(&js_CodeSpec[op], op, regs->pc);
    if (nuses != 0) {
        for (n = -nuses; n < 0; n++) {
            char *bytes = DecompileValueGenerator(cx, n, regs->sp[n], NULL);
            if (bytes) {
                fprintf(tracefp, "%s %s",
                        (n == -nuses) ? "  inputs:" : ",",
                        bytes);
                cx->free(bytes);
            } else {
                JS_ClearPendingException(cx);
            }
        }
        fprintf(tracefp, " @ %u\n", (uintN) (regs->sp - fp->base()));
    }
    cx->tracePrevPc = regs->pc;

    /* It's nice to have complete traces when debugging a crash.  */
    fflush(tracefp);
}

#endif /* DEBUG */

#ifdef JS_OPMETER

# include <stdlib.h>

# define HIST_NSLOTS            8

/*
 * The second dimension is hardcoded at 256 because we know that many bits fit
 * in a byte, and mainly to optimize away multiplying by JSOP_LIMIT to address
 * any particular row.
 */
static uint32 succeeds[JSOP_LIMIT][256];
static uint32 slot_ops[JSOP_LIMIT][HIST_NSLOTS];

JS_STATIC_INTERPRET void
js_MeterOpcodePair(JSOp op1, JSOp op2)
{
    if (op1 != JSOP_STOP)
        ++succeeds[op1][op2];
}

JS_STATIC_INTERPRET void
js_MeterSlotOpcode(JSOp op, uint32 slot)
{
    if (slot < HIST_NSLOTS)
        ++slot_ops[op][slot];
}

typedef struct Edge {
    const char  *from;
    const char  *to;
    uint32      count;
} Edge;

static int
compare_edges(const void *a, const void *b)
{
    const Edge *ea = (const Edge *) a;
    const Edge *eb = (const Edge *) b;

    return (int32)eb->count - (int32)ea->count;
}

void
js_DumpOpMeters()
{
    const char *name, *from, *style;
    FILE *fp;
    uint32 total, count;
    uint32 i, j, nedges;
    Edge *graph;

    name = getenv("JS_OPMETER_FILE");
    if (!name)
        name = "/tmp/ops.dot";
    fp = fopen(name, "w");
    if (!fp) {
        perror(name);
        return;
    }

    total = nedges = 0;
    for (i = 0; i < JSOP_LIMIT; i++) {
        for (j = 0; j < JSOP_LIMIT; j++) {
            count = succeeds[i][j];
            if (count != 0) {
                total += count;
                ++nedges;
            }
        }
    }

# define SIGNIFICANT(count,total) (200. * (count) >= (total))

    graph = (Edge *) js_calloc(nedges * sizeof graph[0]);
    for (i = nedges = 0; i < JSOP_LIMIT; i++) {
        from = js_CodeName[i];
        for (j = 0; j < JSOP_LIMIT; j++) {
            count = succeeds[i][j];
            if (count != 0 && SIGNIFICANT(count, total)) {
                graph[nedges].from = from;
                graph[nedges].to = js_CodeName[j];
                graph[nedges].count = count;
                ++nedges;
            }
        }
    }
    qsort(graph, nedges, sizeof(Edge), compare_edges);

# undef SIGNIFICANT

    fputs("digraph {\n", fp);
    for (i = 0, style = NULL; i < nedges; i++) {
        JS_ASSERT(i == 0 || graph[i-1].count >= graph[i].count);
        if (!style || graph[i-1].count != graph[i].count) {
            style = (i > nedges * .75) ? "dotted" :
                    (i > nedges * .50) ? "dashed" :
                    (i > nedges * .25) ? "solid" : "bold";
        }
        fprintf(fp, "  %s -> %s [label=\"%lu\" style=%s]\n",
                graph[i].from, graph[i].to,
                (unsigned long)graph[i].count, style);
    }
    js_free(graph);
    fputs("}\n", fp);
    fclose(fp);

    name = getenv("JS_OPMETER_HIST");
    if (!name)
        name = "/tmp/ops.hist";
    fp = fopen(name, "w");
    if (!fp) {
        perror(name);
        return;
    }
    fputs("bytecode", fp);
    for (j = 0; j < HIST_NSLOTS; j++)
        fprintf(fp, "  slot %1u", (unsigned)j);
    putc('\n', fp);
    fputs("========", fp);
    for (j = 0; j < HIST_NSLOTS; j++)
        fputs(" =======", fp);
    putc('\n', fp);
    for (i = 0; i < JSOP_LIMIT; i++) {
        for (j = 0; j < HIST_NSLOTS; j++) {
            if (slot_ops[i][j] != 0) {
                /* Reuse j in the next loop, since we break after. */
                fprintf(fp, "%-8.8s", js_CodeName[i]);
                for (j = 0; j < HIST_NSLOTS; j++)
                    fprintf(fp, " %7lu", (unsigned long)slot_ops[i][j]);
                putc('\n', fp);
                break;
            }
        }
    }
    fclose(fp);
}

#endif /* JS_OPSMETER */

#endif /* !JS_LONE_INTERPRET ^ defined jsinvoke_cpp___ */

#ifndef  jsinvoke_cpp___

#ifdef JS_REPRMETER
// jsval representation metering: this measures the kinds of jsvals that
// are used as inputs to each JSOp.
namespace reprmeter {
    enum Repr {
        NONE,
        INT,
        DOUBLE,
        BOOLEAN_PROPER,
        BOOLEAN_OTHER,
        STRING,
        OBJECT_NULL,
        OBJECT_PLAIN,
        FUNCTION_INTERPRETED,
        FUNCTION_FASTNATIVE,
        FUNCTION_SLOWNATIVE,
        ARRAY_SLOW,
        ARRAY_DENSE
    };

    // Return the |repr| value giving the representation of the given jsval.
    static Repr
    GetRepr(jsval v)
    {
        if (JSVAL_IS_INT(v))
            return INT;
        if (JSVAL_IS_DOUBLE(v))
            return DOUBLE;
        if (JSVAL_IS_SPECIAL(v)) {
            return (v == JSVAL_TRUE || v == JSVAL_FALSE)
                   ? BOOLEAN_PROPER
                   : BOOLEAN_OTHER;
        }
        if (JSVAL_IS_STRING(v))
            return STRING;

        JS_ASSERT(JSVAL_IS_OBJECT(v));

        JSObject *obj = JSVAL_TO_OBJECT(v);
        if (VALUE_IS_FUNCTION(cx, v)) {
            JSFunction *fun = GET_FUNCTION_PRIVATE(cx, obj);
            if (FUN_INTERPRETED(fun))
                return FUNCTION_INTERPRETED;
            if (fun->flags & JSFUN_FAST_NATIVE)
                return FUNCTION_FASTNATIVE;
            return FUNCTION_SLOWNATIVE;
        }
        // This must come before the general array test, because that
        // one subsumes this one.
        if (!obj)
            return OBJECT_NULL;
        if (obj->isDenseArray())
            return ARRAY_DENSE;
        if (obj->isArray())
            return ARRAY_SLOW;
        return OBJECT_PLAIN;
    }

    static const char *reprName[] = { "invalid", "int", "double", "bool", "special",
                                      "string", "null", "object", 
                                      "fun:interp", "fun:fast", "fun:slow",
                                      "array:slow", "array:dense" };

    // Logically, a tuple of (JSOp, repr_1, ..., repr_n) where repr_i is
    // the |repr| of the ith input to the JSOp.
    struct OpInput {
        enum { max_uses = 16 };

        JSOp op;
        Repr uses[max_uses];

        OpInput() : op(JSOp(255)) {
            for (int i = 0; i < max_uses; ++i)
                uses[i] = NONE;
        }

        OpInput(JSOp op) : op(op) {
            for (int i = 0; i < max_uses; ++i)
                uses[i] = NONE;
        }

        // Hash function
        operator uint32() const {
            uint32 h = op;
            for (int i = 0; i < max_uses; ++i)
                h = h * 7 + uses[i] * 13;
            return h;
        }

        bool operator==(const OpInput &opinput) const {
            if (op != opinput.op)
                return false;
            for (int i = 0; i < max_uses; ++i) {
                if (uses[i] != opinput.uses[i])
                    return false;
            }
            return true;
        }

        OpInput &operator=(const OpInput &opinput) {
            op = opinput.op;
            for (int i = 0; i < max_uses; ++i)
                uses[i] = opinput.uses[i];
            return *this;
        }
    };

    typedef HashMap<OpInput, uint64, DefaultHasher<OpInput>, SystemAllocPolicy> OpInputHistogram;

    OpInputHistogram opinputs;
    bool             opinputsInitialized = false;

    // Record an OpInput for the current op. This should be called just
    // before executing the op.
    static void
    MeterRepr(JSContext *cx)
    {
        // Note that we simply ignore the possibility of errors (OOMs)
        // using the hash map, since this is only metering code.

        if (!opinputsInitialized) {
            opinputs.init();
            opinputsInitialized = true;
        }

        JSOp op = JSOp(*cx->regs->pc);
        int nuses = js_GetStackUses(&js_CodeSpec[op], op, cx->regs->pc);

        // Build the OpInput.
        OpInput opinput(op);
        for (int i = 0; i < nuses; ++i) {
            jsval v = cx->regs->sp[-nuses+i];
            opinput.uses[i] = GetRepr(v);
        }

        OpInputHistogram::AddPtr p = opinputs.lookupForAdd(opinput);
        if (p)
            ++p->value;
        else
            opinputs.add(p, opinput, 1);
    }

    void
    js_DumpReprMeter()
    {
        FILE *f = fopen("/tmp/reprmeter.txt", "w");
        JS_ASSERT(f);
        for (OpInputHistogram::Range r = opinputs.all(); !r.empty(); r.popFront()) {
            const OpInput &o = r.front().key;
            uint64 c = r.front().value;
            fprintf(f, "%3d,%s", o.op, js_CodeName[o.op]);
            for (int i = 0; i < OpInput::max_uses && o.uses[i] != NONE; ++i)
                fprintf(f, ",%s", reprName[o.uses[i]]);
            fprintf(f, ",%llu\n", c);
        }
        fclose(f);
    }
}
#endif /* JS_REPRMETER */

#define PUSH_COPY(v)             *regs.sp++ = v
#define PUSH_NULL()              regs.sp++->setNull()
#define PUSH_UNDEFINED()         regs.sp++->setUndefined()
#define PUSH_BOOLEAN(b)          regs.sp++->setBoolean(b)
#define PUSH_DOUBLE(d)           regs.sp++->setDouble(d)
#define PUSH_INT32(i)            regs.sp++->setInt32(i)
#define PUSH_STRING(s)           regs.sp++->setString(s)
#define PUSH_OBJECT(obj)         regs.sp++->setObject(obj)
#define PUSH_OBJECT_OR_NULL(obj) regs.sp++->setObject(obj)
#define PUSH_HOLE()              regs.sp++->setMagic(JS_ARRAY_HOLE)
#define POP_COPY_TO(v)           v = *--regs.sp

#define POP_BOOLEAN(cx, vp, b)                                                \
    JS_BEGIN_MACRO                                                            \
        vp = &regs.sp[-1];                                                    \
        if (vp->isNull()) {                                                   \
            b = false;                                                        \
        } else if (vp->isBoolean()) {                                         \
            b = vp->asBoolean();                                              \
        } else {                                                              \
            b = !!js_ValueToBoolean(*vp);                                     \
        }                                                                     \
        regs.sp--;                                                            \
    JS_END_MACRO

#define VALUE_TO_OBJECT(cx, vp, obj)                                          \
    JS_BEGIN_MACRO                                                            \
        if ((vp)->isObject()) {                                               \
            obj = &(vp)->asObject();                                          \
        } else {                                                              \
            obj = js_ValueToNonNullObject(cx, *(vp));                         \
            if (!obj)                                                         \
                goto error;                                                   \
            (vp)->setObject(*obj);                                            \
        }                                                                     \
    JS_END_MACRO

#define FETCH_OBJECT(cx, n, obj)                                              \
    JS_BEGIN_MACRO                                                            \
        Value *vp_ = &regs.sp[n];                                             \
        VALUE_TO_OBJECT(cx, vp_, obj);                                        \
    JS_END_MACRO

#define DEFAULT_VALUE(cx, n, hint, v)                                         \
    JS_BEGIN_MACRO                                                            \
        JS_ASSERT(v.isObject());                                              \
        JS_ASSERT(v == regs.sp[n]);                                           \
        if (!v.asObject().defaultValue(cx, hint, &regs.sp[n]))                \
            goto error;                                                       \
        v = regs.sp[n];                                                       \
    JS_END_MACRO

/* Test whether v is an int in the range [-2^31 + 1, 2^31 - 2] */
static JS_ALWAYS_INLINE bool
CanIncDecWithoutOverflow(int32_t i)
{
    return (i > JSVAL_INT_MIN) && (i < JSVAL_INT_MAX);
}

/*
 * Conditional assert to detect failure to clear a pending exception that is
 * suppressed (or unintentional suppression of a wanted exception).
 */
#if defined DEBUG_brendan || defined DEBUG_mrbkap || defined DEBUG_shaver
# define DEBUG_NOT_THROWING 1
#endif

#ifdef DEBUG_NOT_THROWING
# define ASSERT_NOT_THROWING(cx) JS_ASSERT(!(cx)->throwing)
#else
# define ASSERT_NOT_THROWING(cx) /* nothing */
#endif

/*
 * Define JS_OPMETER to instrument bytecode succession, generating a .dot file
 * on shutdown that shows the graph of significant predecessor/successor pairs
 * executed, where the edge labels give the succession counts.  The .dot file
 * is named by the JS_OPMETER_FILE envariable, and defaults to /tmp/ops.dot.
 *
 * Bonus feature: JS_OPMETER also enables counters for stack-addressing ops
 * such as JSOP_GETLOCAL, JSOP_INCARG, via METER_SLOT_OP. The resulting counts
 * are written to JS_OPMETER_HIST, defaulting to /tmp/ops.hist.
 */
#ifndef JS_OPMETER
# define METER_OP_INIT(op)      /* nothing */
# define METER_OP_PAIR(op1,op2) /* nothing */
# define METER_SLOT_OP(op,slot) /* nothing */
#else

/*
 * The second dimension is hardcoded at 256 because we know that many bits fit
 * in a byte, and mainly to optimize away multiplying by JSOP_LIMIT to address
 * any particular row.
 */
# define METER_OP_INIT(op)      ((op) = JSOP_STOP)
# define METER_OP_PAIR(op1,op2) (js_MeterOpcodePair(op1, op2))
# define METER_SLOT_OP(op,slot) (js_MeterSlotOpcode(op, slot))

#endif

#ifdef JS_REPRMETER
# define METER_REPR(cx)         (reprmeter::MeterRepr(cx))
#else
# define METER_REPR(cx)         ((void) 0)
#endif /* JS_REPRMETER */

/*
 * Threaded interpretation via computed goto appears to be well-supported by
 * GCC 3 and higher.  IBM's C compiler when run with the right options (e.g.,
 * -qlanglvl=extended) also supports threading.  Ditto the SunPro C compiler.
 * Currently it's broken for JS_VERSION < 160, though this isn't worth fixing.
 * Add your compiler support macros here.
 */
#ifndef JS_THREADED_INTERP
# if JS_VERSION >= 160 && (                                                   \
    __GNUC__ >= 3 ||                                                          \
    (__IBMC__ >= 700 && defined __IBM_COMPUTED_GOTO) ||                       \
    __SUNPRO_C >= 0x570)
#  define JS_THREADED_INTERP 1
# else
#  define JS_THREADED_INTERP 0
# endif
#endif

/*
 * Deadlocks or else bad races are likely if JS_THREADSAFE, so we must rely on
 * single-thread DEBUG js shell testing to verify property cache hits.
 */
#if defined DEBUG && !defined JS_THREADSAFE

# define ASSERT_VALID_PROPERTY_CACHE_HIT(pcoff,obj,pobj,entry)                \
    JS_BEGIN_MACRO                                                            \
        if (!AssertValidPropertyCacheHit(cx, script, regs, pcoff, obj, pobj,  \
                                         entry)) {                            \
            goto error;                                                       \
        }                                                                     \
    JS_END_MACRO

static bool
AssertValidPropertyCacheHit(JSContext *cx, JSScript *script, JSFrameRegs& regs,
                            ptrdiff_t pcoff, JSObject *start, JSObject *found,
                            PropertyCacheEntry *entry)
{
    uint32 sample = cx->runtime->gcNumber;

    JSAtom *atom;
    if (pcoff >= 0)
        GET_ATOM_FROM_BYTECODE(script, regs.pc, pcoff, atom);
    else
        atom = cx->runtime->atomState.lengthAtom;

    JSObject *obj, *pobj;
    JSProperty *prop;
    JSBool ok;

    if (JOF_OPMODE(*regs.pc) == JOF_NAME) {
        ok = js_FindProperty(cx, ATOM_TO_JSID(atom), &obj, &pobj, &prop);
    } else {
        obj = start;
        ok = js_LookupProperty(cx, obj, ATOM_TO_JSID(atom), &pobj, &prop);
    }
    if (!ok)
        return false;
    if (cx->runtime->gcNumber != sample || entry->vshape() != pobj->shape()) {
        pobj->dropProperty(cx, prop);
        return true;
    }
    JS_ASSERT(prop);
    JS_ASSERT(pobj == found);

    JSScopeProperty *sprop = (JSScopeProperty *) prop;
    if (entry->vword.isSlot()) {
        JS_ASSERT(entry->vword.toSlot() == sprop->slot);
        JS_ASSERT(!sprop->isMethod());
    } else if (entry->vword.isSprop()) {
        JS_ASSERT(entry->vword.toSprop() == sprop);
        JS_ASSERT_IF(sprop->isMethod(),
                     &sprop->methodObject() == &pobj->lockedGetSlot(sprop->slot).asObject());
    } else {
        Value v;
        JS_ASSERT(entry->vword.isFunObj());
        JS_ASSERT(!entry->vword.isNull());
        JS_ASSERT(pobj->scope()->brandedOrHasMethodBarrier());
        JS_ASSERT(sprop->hasDefaultGetterOrIsMethod());
        JS_ASSERT(SPROP_HAS_VALID_SLOT(sprop, pobj->scope()));
        v = pobj->lockedGetSlot(sprop->slot);
        JS_ASSERT(&entry->vword.toFunObj() == &v.asObject());

        if (sprop->isMethod()) {
            JS_ASSERT(js_CodeSpec[*regs.pc].format & JOF_CALLOP);
            JS_ASSERT(&sprop->methodObject() == &v.asObject());
        }
    }

    pobj->dropProperty(cx, prop);
    return true;
}

#else
# define ASSERT_VALID_PROPERTY_CACHE_HIT(pcoff,obj,pobj,entry) ((void) 0)
#endif

/*
 * Ensure that the intrepreter switch can close call-bytecode cases in the
 * same way as non-call bytecodes.
 */
JS_STATIC_ASSERT(JSOP_NAME_LENGTH == JSOP_CALLNAME_LENGTH);
JS_STATIC_ASSERT(JSOP_GETGVAR_LENGTH == JSOP_CALLGVAR_LENGTH);
JS_STATIC_ASSERT(JSOP_GETUPVAR_LENGTH == JSOP_CALLUPVAR_LENGTH);
JS_STATIC_ASSERT(JSOP_GETUPVAR_DBG_LENGTH == JSOP_CALLUPVAR_DBG_LENGTH);
JS_STATIC_ASSERT(JSOP_GETUPVAR_DBG_LENGTH == JSOP_GETUPVAR_LENGTH);
JS_STATIC_ASSERT(JSOP_GETDSLOT_LENGTH == JSOP_CALLDSLOT_LENGTH);
JS_STATIC_ASSERT(JSOP_GETARG_LENGTH == JSOP_CALLARG_LENGTH);
JS_STATIC_ASSERT(JSOP_GETLOCAL_LENGTH == JSOP_CALLLOCAL_LENGTH);
JS_STATIC_ASSERT(JSOP_XMLNAME_LENGTH == JSOP_CALLXMLNAME_LENGTH);

/*
 * Same for debuggable flat closures defined at top level in another function
 * or program fragment.
 */
JS_STATIC_ASSERT(JSOP_DEFFUN_FC_LENGTH == JSOP_DEFFUN_DBGFC_LENGTH);

/*
 * Same for JSOP_SETNAME and JSOP_SETPROP, which differ only slightly but
 * remain distinct for the decompiler. Likewise for JSOP_INIT{PROP,METHOD}.
 */
JS_STATIC_ASSERT(JSOP_SETNAME_LENGTH == JSOP_SETPROP_LENGTH);
JS_STATIC_ASSERT(JSOP_SETNAME_LENGTH == JSOP_SETMETHOD_LENGTH);
JS_STATIC_ASSERT(JSOP_INITPROP_LENGTH == JSOP_INITMETHOD_LENGTH);

/* See TRY_BRANCH_AFTER_COND. */
JS_STATIC_ASSERT(JSOP_IFNE_LENGTH == JSOP_IFEQ_LENGTH);
JS_STATIC_ASSERT(JSOP_IFNE == JSOP_IFEQ + 1);

/* For the fastest case inder JSOP_INCNAME, etc. */
JS_STATIC_ASSERT(JSOP_INCNAME_LENGTH == JSOP_DECNAME_LENGTH);
JS_STATIC_ASSERT(JSOP_INCNAME_LENGTH == JSOP_NAMEINC_LENGTH);
JS_STATIC_ASSERT(JSOP_INCNAME_LENGTH == JSOP_NAMEDEC_LENGTH);

#ifdef JS_TRACER
# define ABORT_RECORDING(cx, reason)                                          \
    JS_BEGIN_MACRO                                                            \
        if (TRACE_RECORDER(cx))                                               \
            AbortRecording(cx, reason);                                       \
    JS_END_MACRO
#else
# define ABORT_RECORDING(cx, reason)    ((void) 0)
#endif

/*
 * Inline fast paths for iteration. js_IteratorMore and js_IteratorNext handle
 * all cases, but we inline the most frequently taken paths here.
 */
static inline bool
IteratorMore(JSContext *cx, JSObject *iterobj, bool *cond, Value *rval)
{
    if (iterobj->getClass() == &js_IteratorClass.base) {
        NativeIterator *ni = (NativeIterator *) iterobj->getPrivate();
        *cond = (ni->props_cursor < ni->props_end);
    } else {
        if (!js_IteratorMore(cx, iterobj, rval))
            return false;
        *cond = rval->isTrue();
    }
    return true;
}

static inline bool
IteratorNext(JSContext *cx, JSObject *iterobj, Value *rval)
{
    if (iterobj->getClass() == &js_IteratorClass.base) {
        NativeIterator *ni = (NativeIterator *) iterobj->getPrivate();
        JS_ASSERT(ni->props_cursor < ni->props_end);
        if (ni->isKeyIter()) {
            jsid id = *ni->currentKey();
            if (JSID_IS_ATOM(id)) {
                rval->setString(JSID_TO_STRING(id));
                ni->incKeyCursor();
                return true;
            }
            /* Take the slow path if we have to stringify a numeric property name. */
        } else {
            *rval = *ni->currentValue();
            ni->incValueCursor();
            return true;
        }
    }
    return js_IteratorNext(cx, iterobj, rval);
}


namespace js {

JS_REQUIRES_STACK bool
Interpret(JSContext *cx)
{
#ifdef MOZ_TRACEVIS
    TraceVisStateObj tvso(cx, S_INTERP);
#endif
    JSAutoResolveFlags rf(cx, JSRESOLVE_INFER);

# ifdef DEBUG
    /*
     * We call this macro from BEGIN_CASE in threaded interpreters,
     * and before entering the switch in non-threaded interpreters.
     * However, reaching such points doesn't mean we've actually
     * fetched an OP from the instruction stream: some opcodes use
     * 'op=x; DO_OP()' to let another opcode's implementation finish
     * their work, and many opcodes share entry points with a run of
     * consecutive BEGIN_CASEs.
     *
     * Take care to trace OP only when it is the opcode fetched from
     * the instruction stream, so the trace matches what one would
     * expect from looking at the code.  (We do omit POPs after SETs;
     * unfortunate, but not worth fixing.)
     */
#  define TRACE_OPCODE(OP)  JS_BEGIN_MACRO                                    \
                                if (JS_UNLIKELY(cx->tracefp != NULL) &&       \
                                    (OP) == *regs.pc)                         \
                                    js_TraceOpcode(cx);                       \
                            JS_END_MACRO
# else
#  define TRACE_OPCODE(OP)  ((void) 0)
# endif

    /*
     * Macros for threaded interpreter loop
     */
#if JS_THREADED_INTERP
    static void *const normalJumpTable[] = {
# define OPDEF(op,val,name,token,length,nuses,ndefs,prec,format) \
        JS_EXTENSION &&L_##op,
# include "jsopcode.tbl"
# undef OPDEF
    };

    static void *const interruptJumpTable[] = {
# define OPDEF(op,val,name,token,length,nuses,ndefs,prec,format)              \
        JS_EXTENSION &&interrupt,
# include "jsopcode.tbl"
# undef OPDEF
    };

    register void * const *jumpTable = normalJumpTable;

    METER_OP_INIT(op);      /* to nullify first METER_OP_PAIR */

# define ENABLE_INTERRUPTS() ((void) (jumpTable = interruptJumpTable))

# ifdef JS_TRACER
#  define CHECK_RECORDER()                                                    \
    JS_ASSERT_IF(TRACE_RECORDER(cx), jumpTable == interruptJumpTable)
# else
#  define CHECK_RECORDER()  ((void)0)
# endif

# define DO_OP()            JS_BEGIN_MACRO                                    \
                                CHECK_RECORDER();                             \
                                JS_EXTENSION_(goto *jumpTable[op]);           \
                            JS_END_MACRO
# define DO_NEXT_OP(n)      JS_BEGIN_MACRO                                    \
                                METER_OP_PAIR(op, JSOp(regs.pc[n]));          \
                                op = (JSOp) *(regs.pc += (n));                \
                                METER_REPR(cx);                               \
                                DO_OP();                                      \
                            JS_END_MACRO

# define BEGIN_CASE(OP)     L_##OP: TRACE_OPCODE(OP); CHECK_RECORDER();
# define END_CASE(OP)       DO_NEXT_OP(OP##_LENGTH);
# define END_VARLEN_CASE    DO_NEXT_OP(len);
# define ADD_EMPTY_CASE(OP) BEGIN_CASE(OP)                                    \
                                JS_ASSERT(js_CodeSpec[OP].length == 1);       \
                                op = (JSOp) *++regs.pc;                       \
                                DO_OP();

# define END_EMPTY_CASES

#else /* !JS_THREADED_INTERP */

    register intN switchMask = 0;
    intN switchOp;

# define ENABLE_INTERRUPTS() ((void) (switchMask = -1))

# ifdef JS_TRACER
#  define CHECK_RECORDER()                                                    \
    JS_ASSERT_IF(TRACE_RECORDER(cx), switchMask == -1)
# else
#  define CHECK_RECORDER()  ((void)0)
# endif

# define DO_OP()            goto do_op
# define DO_NEXT_OP(n)      JS_BEGIN_MACRO                                    \
                                JS_ASSERT((n) == len);                        \
                                goto advance_pc;                              \
                            JS_END_MACRO

# define BEGIN_CASE(OP)     case OP: CHECK_RECORDER();
# define END_CASE(OP)       END_CASE_LEN(OP##_LENGTH)
# define END_CASE_LEN(n)    END_CASE_LENX(n)
# define END_CASE_LENX(n)   END_CASE_LEN##n

/*
 * To share the code for all len == 1 cases we use the specialized label with
 * code that falls through to advance_pc: .
 */
# define END_CASE_LEN1      goto advance_pc_by_one;
# define END_CASE_LEN2      len = 2; goto advance_pc;
# define END_CASE_LEN3      len = 3; goto advance_pc;
# define END_CASE_LEN4      len = 4; goto advance_pc;
# define END_CASE_LEN5      len = 5; goto advance_pc;
# define END_VARLEN_CASE    goto advance_pc;
# define ADD_EMPTY_CASE(OP) BEGIN_CASE(OP)
# define END_EMPTY_CASES    goto advance_pc_by_one;

#endif /* !JS_THREADED_INTERP */

    /* Check for too deep of a native thread stack. */
    JS_CHECK_RECURSION(cx, return JS_FALSE);

    JSRuntime *const rt = cx->runtime;

    /* Set registerized frame pointer and derived script pointer. */
    JSStackFrame *fp = cx->fp;
    JSScript *script = fp->script;
    JS_ASSERT(!script->isEmpty());
    JS_ASSERT(script->length > 1);

    /* Count of JS function calls that nest in this C Interpret frame. */
    uintN inlineCallCount = 0;

    /*
     * Initialize the index segment register used by LOAD_ATOM and
     * GET_FULL_INDEX macros below. As a register we use a pointer based on
     * the atom map to turn frequently executed LOAD_ATOM into simple array
     * access. For less frequent object and regexp loads we have to recover
     * the segment from atoms pointer first.
     */
    JSAtom **atoms = script->atomMap.vector;

#define LOAD_ATOM(PCOFF, atom)                                                \
    JS_BEGIN_MACRO                                                            \
        JS_ASSERT(fp->imacpc                                                  \
                  ? atoms == COMMON_ATOMS_START(&rt->atomState) &&            \
                    GET_INDEX(regs.pc + PCOFF) < js_common_atom_count         \
                  : (size_t)(atoms - script->atomMap.vector) <                \
                    (size_t)(script->atomMap.length -                         \
                             GET_INDEX(regs.pc + PCOFF)));                    \
        atom = atoms[GET_INDEX(regs.pc + PCOFF)];                             \
    JS_END_MACRO

#define GET_FULL_INDEX(PCOFF)                                                 \
    (atoms - script->atomMap.vector + GET_INDEX(regs.pc + PCOFF))

#define LOAD_OBJECT(PCOFF, obj)                                               \
    (obj = script->getObject(GET_FULL_INDEX(PCOFF)))

#define LOAD_FUNCTION(PCOFF)                                                  \
    (fun = script->getFunction(GET_FULL_INDEX(PCOFF)))

#define LOAD_DOUBLE(PCOFF, dbl)                                               \
    (dbl = script->getConst(GET_FULL_INDEX(PCOFF)).asDouble())

#ifdef JS_TRACER

#ifdef MOZ_TRACEVIS
#if JS_THREADED_INTERP
#define MONITOR_BRANCH_TRACEVIS                                               \
    JS_BEGIN_MACRO                                                            \
        if (jumpTable != interruptJumpTable)                                  \
            EnterTraceVisState(cx, S_RECORD, R_NONE);                         \
    JS_END_MACRO
#else /* !JS_THREADED_INTERP */
#define MONITOR_BRANCH_TRACEVIS                                               \
    JS_BEGIN_MACRO                                                            \
        EnterTraceVisState(cx, S_RECORD, R_NONE);                             \
    JS_END_MACRO
#endif
#else
#define MONITOR_BRANCH_TRACEVIS
#endif

#define RESTORE_INTERP_VARS()                                                 \
    JS_BEGIN_MACRO                                                            \
        fp = cx->fp;                                                          \
        script = fp->script;                                                  \
        atoms = FrameAtomBase(cx, fp);                                        \
        currentVersion = (JSVersion) script->version;                         \
        JS_ASSERT(cx->regs == &regs);                                         \
        if (cx->throwing)                                                     \
            goto error;                                                       \
    JS_END_MACRO

#define MONITOR_BRANCH(reason)                                                \
    JS_BEGIN_MACRO                                                            \
        if (TRACING_ENABLED(cx)) {                                            \
            MonitorResult r = MonitorLoopEdge(cx, inlineCallCount, reason);   \
            if (r == MONITOR_RECORDING) {                                     \
                JS_ASSERT(TRACE_RECORDER(cx));                                \
                MONITOR_BRANCH_TRACEVIS;                                      \
                ENABLE_INTERRUPTS();                                          \
            }                                                                 \
            RESTORE_INTERP_VARS();                                            \
            JS_ASSERT_IF(cx->throwing, r == MONITOR_ERROR);                   \
            if (r == MONITOR_ERROR)                                           \
                goto error;                                                   \
        }                                                                     \
    JS_END_MACRO

#else /* !JS_TRACER */

#define MONITOR_BRANCH(reason) ((void) 0)

#endif /* !JS_TRACER */

    /*
     * Prepare to call a user-supplied branch handler, and abort the script
     * if it returns false.
     */
#define CHECK_BRANCH()                                                        \
    JS_BEGIN_MACRO                                                            \
        if (!JS_CHECK_OPERATION_LIMIT(cx))                                    \
            goto error;                                                       \
    JS_END_MACRO

#ifndef TRACE_RECORDER
#define TRACE_RECORDER(cx) (false)
#endif

#define BRANCH(n)                                                             \
    JS_BEGIN_MACRO                                                            \
        regs.pc += (n);                                                       \
        op = (JSOp) *regs.pc;                                                 \
        if ((n) <= 0) {                                                       \
            CHECK_BRANCH();                                                   \
            if (op == JSOP_NOP) {                                             \
                if (TRACE_RECORDER(cx)) {                                     \
                    MONITOR_BRANCH(Record_Branch);                            \
                    op = (JSOp) *regs.pc;                                     \
                } else {                                                      \
                    op = (JSOp) *++regs.pc;                                   \
                }                                                             \
            } else if (op == JSOP_TRACE) {                                    \
                MONITOR_BRANCH(Record_Branch);                                \
                op = (JSOp) *regs.pc;                                         \
            }                                                                 \
        }                                                                     \
        DO_OP();                                                              \
    JS_END_MACRO

    MUST_FLOW_THROUGH("exit");
    ++cx->interpLevel;

    /*
     * Optimized Get and SetVersion for proper script language versioning.
     *
     * If any native method or Class/JSObjectOps hook calls js_SetVersion
     * and changes cx->version, the effect will "stick" and we will stop
     * maintaining currentVersion.  This is relied upon by testsuites, for
     * the most part -- web browsers select version before compiling and not
     * at run-time.
     */
    JSVersion currentVersion = (JSVersion) script->version;
    JSVersion originalVersion = (JSVersion) cx->version;
    if (currentVersion != originalVersion)
        js_SetVersion(cx, currentVersion);

    /* Update the static-link display. */
    if (script->staticLevel < JS_DISPLAY_SIZE) {
        JSStackFrame **disp = &cx->display[script->staticLevel];
        fp->displaySave = *disp;
        *disp = fp;
    }

#define CHECK_INTERRUPT_HANDLER()                                             \
    JS_BEGIN_MACRO                                                            \
        if (cx->debugHooks->interruptHook)                                    \
            ENABLE_INTERRUPTS();                                              \
    JS_END_MACRO

    /*
     * Load the debugger's interrupt hook here and after calling out to native
     * functions (but not to getters, setters, or other native hooks), so we do
     * not have to reload it each time through the interpreter loop -- we hope
     * the compiler can keep it in a register when it is non-null.
     */
    CHECK_INTERRUPT_HANDLER();

    /*
     * Access to |cx->regs| is very common, so we copy in and repoint to a
     * local variable, and copy out on exit.
     */
    JS_ASSERT(cx->regs);
    JSFrameRegs *const prevContextRegs = cx->regs;
    JSFrameRegs regs = *cx->regs;
    cx->setCurrentRegs(&regs);

#if JS_HAS_GENERATORS
    if (JS_UNLIKELY(fp->isGenerator())) {
        JS_ASSERT(prevContextRegs == &cx->generatorFor(fp)->savedRegs);
        JS_ASSERT((size_t) (regs.pc - script->code) <= script->length);
        JS_ASSERT((size_t) (regs.sp - fp->base()) <= StackDepth(script));

        /*
         * To support generator_throw and to catch ignored exceptions,
         * fail if cx->throwing is set.
         */
        if (cx->throwing) {
#ifdef DEBUG_NOT_THROWING
            if (cx->exception != JSVAL_ARETURN) {
                printf("JS INTERPRETER CALLED WITH PENDING EXCEPTION %lx\n",
                       (unsigned long) cx->exception);
            }
#endif
            goto error;
        }
    }
#endif

#ifdef JS_TRACER
    /* We cannot reenter the interpreter while recording. */
    if (TRACE_RECORDER(cx))
        AbortRecording(cx, "attempt to reenter interpreter while recording");
#endif

    /* State communicated between non-local jumps: */
    JSBool interpReturnOK;
    JSAtom *atomNotDefined;

    /*
     * It is important that "op" be initialized before calling DO_OP because
     * it is possible for "op" to be specially assigned during the normal
     * processing of an opcode while looping. We rely on DO_NEXT_OP to manage
     * "op" correctly in all other cases.
     */
    JSOp op;
    jsint len;
    len = 0;
#if JS_THREADED_INTERP
    DO_NEXT_OP(len);
#else
    DO_NEXT_OP(len);
#endif

#if JS_THREADED_INTERP
    /*
     * This is a loop, but it does not look like a loop. The loop-closing
     * jump is distributed throughout goto *jumpTable[op] inside of DO_OP.
     * When interrupts are enabled, jumpTable is set to interruptJumpTable
     * where all jumps point to the interrupt label. The latter, after
     * calling the interrupt handler, dispatches through normalJumpTable to
     * continue the normal bytecode processing.
     */

#else /* !JS_THREADED_INTERP */
    for (;;) {
      advance_pc_by_one:
        JS_ASSERT(js_CodeSpec[op].length == 1);
        len = 1;
      advance_pc:
        regs.pc += len;
        op = (JSOp) *regs.pc;

      do_op:
        CHECK_RECORDER();
        TRACE_OPCODE(op);
        switchOp = intN(op) | switchMask;
      do_switch:
        switch (switchOp) {
#endif

/********************** Here we include the operations ***********************/
#include "jsops.cpp"
/*****************************************************************************/

#if !JS_THREADED_INTERP
          default:
#endif
          {
            char numBuf[12];
            JS_snprintf(numBuf, sizeof numBuf, "%d", op);
            JS_ReportErrorNumber(cx, js_GetErrorMessage, NULL,
                                 JSMSG_BAD_BYTECODE, numBuf);
            goto error;
          }

#if !JS_THREADED_INTERP
        } /* switch (op) */
    } /* for (;;) */
#endif /* !JS_THREADED_INTERP */

  error:
    JS_ASSERT(cx->regs == &regs);
#ifdef JS_TRACER
    if (fp->imacpc && cx->throwing) {
        // Handle other exceptions as if they came from the imacro-calling pc.
        regs.pc = fp->imacpc;
        fp->imacpc = NULL;
        atoms = script->atomMap.vector;
    }
#endif

    JS_ASSERT((size_t)((fp->imacpc ? fp->imacpc : regs.pc) - script->code) < script->length);

#ifdef JS_TRACER
    /*
     * This abort could be weakened to permit tracing through exceptions that
     * are thrown and caught within a loop, with the co-operation of the tracer.
     * For now just bail on any sign of trouble.
     */
    if (TRACE_RECORDER(cx))
        AbortRecording(cx, "error or exception while recording");
#endif

    if (!cx->throwing) {
        /* This is an error, not a catchable exception, quit the frame ASAP. */
        interpReturnOK = JS_FALSE;
    } else {
        JSThrowHook handler;
        JSTryNote *tn, *tnlimit;
        uint32 offset;

        /* Call debugger throw hook if set. */
        handler = cx->debugHooks->throwHook;
        if (handler) {
            Value rval;
            switch (handler(cx, script, regs.pc, Jsvalify(&rval),
                            cx->debugHooks->throwHookData)) {
              case JSTRAP_ERROR:
                cx->throwing = JS_FALSE;
                goto error;
              case JSTRAP_RETURN:
                cx->throwing = JS_FALSE;
                fp->rval = rval;
                interpReturnOK = JS_TRUE;
                goto forced_return;
              case JSTRAP_THROW:
                cx->exception = rval;
              case JSTRAP_CONTINUE:
              default:;
            }
            CHECK_INTERRUPT_HANDLER();
        }

        /*
         * Look for a try block in script that can catch this exception.
         */
        if (script->trynotesOffset == 0)
            goto no_catch;

        offset = (uint32)(regs.pc - script->main);
        tn = script->trynotes()->vector;
        tnlimit = tn + script->trynotes()->length;
        do {
            if (offset - tn->start >= tn->length)
                continue;

            /*
             * We have a note that covers the exception pc but we must check
             * whether the interpreter has already executed the corresponding
             * handler. This is possible when the executed bytecode
             * implements break or return from inside a for-in loop.
             *
             * In this case the emitter generates additional [enditer] and
             * [gosub] opcodes to close all outstanding iterators and execute
             * the finally blocks. If such an [enditer] throws an exception,
             * its pc can still be inside several nested for-in loops and
             * try-finally statements even if we have already closed the
             * corresponding iterators and invoked the finally blocks.
             *
             * To address this, we make [enditer] always decrease the stack
             * even when its implementation throws an exception. Thus already
             * executed [enditer] and [gosub] opcodes will have try notes
             * with the stack depth exceeding the current one and this
             * condition is what we use to filter them out.
             */
            if (tn->stackDepth > regs.sp - fp->base())
                continue;

            /*
             * Set pc to the first bytecode after the the try note to point
             * to the beginning of catch or finally or to [enditer] closing
             * the for-in loop.
             */
            regs.pc = (script)->main + tn->start + tn->length;

            JSBool ok = js_UnwindScope(cx, tn->stackDepth, JS_TRUE);
            JS_ASSERT(regs.sp == fp->base() + tn->stackDepth);
            if (!ok) {
                /*
                 * Restart the handler search with updated pc and stack depth
                 * to properly notify the debugger.
                 */
                goto error;
            }

            switch (tn->kind) {
              case JSTRY_CATCH:
                JS_ASSERT(js_GetOpcode(cx, fp->script, regs.pc) == JSOP_ENTERBLOCK);

#if JS_HAS_GENERATORS
                /* Catch cannot intercept the closing of a generator. */
                if (JS_UNLIKELY(cx->exception.isMagic(JS_GENERATOR_CLOSING)))
                    break;
#endif

                /*
                 * Don't clear cx->throwing to save cx->exception from GC
                 * until it is pushed to the stack via [exception] in the
                 * catch block.
                 */
                len = 0;
                DO_NEXT_OP(len);

              case JSTRY_FINALLY:
                /*
                 * Push (true, exception) pair for finally to indicate that
                 * [retsub] should rethrow the exception.
                 */
                PUSH_BOOLEAN(true);
                PUSH_COPY(cx->exception);
                cx->throwing = JS_FALSE;
                len = 0;
                DO_NEXT_OP(len);

              case JSTRY_ITER: {
                /* This is similar to JSOP_ENDITER in the interpreter loop. */
                JS_ASSERT(js_GetOpcode(cx, fp->script, regs.pc) == JSOP_ENDITER);
                AutoValueRooter tvr(cx, cx->exception);
                cx->throwing = false;
                ok = js_CloseIterator(cx, regs.sp[-1]);
                regs.sp -= 1;
                if (!ok)
                    goto error;
                cx->throwing = true;
                cx->exception = tvr.value();
              }
           }
        } while (++tn != tnlimit);

      no_catch:
        /*
         * Propagate the exception or error to the caller unless the exception
         * is an asynchronous return from a generator.
         */
        interpReturnOK = JS_FALSE;
#if JS_HAS_GENERATORS
        if (JS_UNLIKELY(cx->throwing &&
                        cx->exception.isMagic(JS_GENERATOR_CLOSING))) {
            cx->throwing = JS_FALSE;
            interpReturnOK = JS_TRUE;
            fp->rval.setUndefined();
        }
#endif
    }

  forced_return:
    /*
     * Unwind the scope making sure that interpReturnOK stays false even when
     * js_UnwindScope returns true.
     *
     * When a trap handler returns JSTRAP_RETURN, we jump here with
     * interpReturnOK set to true bypassing any finally blocks.
     */
    interpReturnOK &= js_UnwindScope(cx, 0, interpReturnOK || cx->throwing);
    JS_ASSERT(regs.sp == fp->base());

#ifdef DEBUG
    cx->tracePrevPc = NULL;
#endif

    if (inlineCallCount)
        goto inline_return;

  exit:
    /*
     * At this point we are inevitably leaving an interpreted function or a
     * top-level script, and returning to one of:
     * (a) an "out of line" call made through js_Invoke;
     * (b) a js_Execute activation;
     * (c) a generator (SendToGenerator, jsiter.c).
     *
     * We must not be in an inline frame. The check above ensures that for the
     * error case and for a normal return, the code jumps directly to parent's
     * frame pc.
     */
    JS_ASSERT(inlineCallCount == 0);
    JS_ASSERT(cx->regs == &regs);
    *prevContextRegs = regs;
    cx->setCurrentRegs(prevContextRegs);

#ifdef JS_TRACER
    if (TRACE_RECORDER(cx))
        AbortRecording(cx, "recording out of Interpret");
#endif

    JS_ASSERT_IF(!fp->isGenerator(), !fp->blockChain);
    JS_ASSERT_IF(!fp->isGenerator(), !js_IsActiveWithOrBlock(cx, fp->scopeChain, 0));

    /* Undo the remaining effects committed on entry to Interpret. */
    if (script->staticLevel < JS_DISPLAY_SIZE)
        cx->display[script->staticLevel] = fp->displaySave;
    if (cx->version == currentVersion && currentVersion != originalVersion)
        js_SetVersion(cx, originalVersion);
    --cx->interpLevel;

    return interpReturnOK;

  atom_not_defined:
    {
        const char *printable;

        printable = js_AtomToPrintableString(cx, atomNotDefined);
        if (printable)
            js_ReportIsNotDefined(cx, printable);
        goto error;
    }
}

} /* namespace js */

#endif /* !defined jsinvoke_cpp___ */<|MERGE_RESOLUTION|>--- conflicted
+++ resolved
@@ -1333,13 +1333,8 @@
     return JS_TRUE;
 }
 
-<<<<<<< HEAD
 const Value &
-js_GetUpvar(JSContext *cx, uintN level, uintN cookie)
-=======
-jsval &
 js_GetUpvar(JSContext *cx, uintN level, UpvarCookie cookie)
->>>>>>> 61bc0261
 {
     level -= cookie.level();
     JS_ASSERT(level < JS_DISPLAY_SIZE);
@@ -1347,13 +1342,8 @@
     JSStackFrame *fp = cx->display[level];
     JS_ASSERT(fp->script);
 
-<<<<<<< HEAD
-    uintN slot = UPVAR_FRAME_SLOT(cookie);
+    uintN slot = cookie.slot();
     Value *vp;
-=======
-    uintN slot = cookie.slot();
-    jsval *vp;
->>>>>>> 61bc0261
 
     if (!fp->fun || (fp->flags & JSFRAME_EVAL)) {
         vp = fp->slots() + fp->script->nfixed;
