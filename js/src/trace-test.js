var testName = null;
if ("arguments" in this && arguments.length > 0)
  testName = arguments[0];
var fails = [], passes=[];

function test(f)
{
  if (!testName || testName == f.name)
    check(f.name, f(), f.expected);
}

function check(desc, actual, expected)
{
  if (expected == actual) {
    passes.push(desc);
    return print(desc, ": passed");
  }
  fails.push(desc);
  print(desc, ": FAILED: expected", typeof(expected), "(", expected, ") != actual",
	typeof(actual), "(", actual, ")");
}

function ifInsideLoop()
{
  var cond = true, intCond = 5, count = 0;
  for (var i = 0; i < 100; i++) {
    if (cond)
      count++;
    if (intCond)
      count++;
  }
  return count;
}
ifInsideLoop.expected = 200;
test(ifInsideLoop);

function bitwiseAnd_inner(bitwiseAndValue) {
  for (var i = 0; i < 60000; i++)
    bitwiseAndValue = bitwiseAndValue & i;
  return bitwiseAndValue;
}
function bitwiseAnd()
{
  return bitwiseAnd_inner(12341234);
}
bitwiseAnd.expected = 0;
test(bitwiseAnd);

if (!testName || testName == "bitwiseGlobal") {
  bitwiseAndValue = Math.pow(2,32);
  for (var i = 0; i < 60000; i++)
    bitwiseAndValue = bitwiseAndValue & i;
  check("bitwiseGlobal", bitwiseAndValue, 0);
}


function equalInt()
{
  var i1 = 55, one = 1, zero = 0, undef;
  var o1 = { }, o2 = { };
  var s = "5";
  var hits = [0,0,0,0,0,0,0,0,0,0,0,0,0,0,0,0,0,0];
  for (var i = 0; i < 5000; i++) {
    if (i1 == 55) hits[0]++;
    if (i1 != 56) hits[1]++;
    if (i1 < 56)  hits[2]++;
    if (i1 > 50)  hits[3]++;
    if (i1 <= 60) hits[4]++;
    if (i1 >= 30) hits[5]++;
    if (i1 == 7)  hits[6]++;
    if (i1 != 55) hits[7]++;
    if (i1 < 30)  hits[8]++;
    if (i1 > 90)  hits[9]++;
    if (i1 <= 40) hits[10]++;
    if (i1 >= 70) hits[11]++;
    if (o1 == o2) hits[12]++;
    if (o2 != null) hits[13]++;
    if (s < 10) hits[14]++;
    if (true < zero) hits[15]++;
    if (undef > one) hits[16]++;
    if (undef < zero) hits[17]++;
  }
  return hits.toString();
}
equalInt.expected = "5000,5000,5000,5000,5000,5000,0,0,0,0,0,0,0,5000,5000,0,0,0";
test(equalInt);

var a;
function setelem()
{
  a = [0,0,0,0,0,0,0,0,0,0,0,0,0,0,0,0,0,0,0,0,0];
  a = a.concat(a, a, a);
  var l = a.length;
  for (var i = 0; i < l; i++) {
    a[i] = i;
  }
  return a.toString();
}
setelem.expected = "0,1,2,3,4,5,6,7,8,9,10,11,12,13,14,15,16,17,18,19,20,21,22,23,24,25,26,27,28,29,30,31,32,33,34,35,36,37,38,39,40,41,42,43,44,45,46,47,48,49,50,51,52,53,54,55,56,57,58,59,60,61,62,63,64,65,66,67,68,69,70,71,72,73,74,75,76,77,78,79,80,81,82,83";
test(setelem);

function getelem_inner(a)
{
  var accum = 0;
  var l = a.length;
  for (var i = 0; i < l; i++) {
    accum += a[i];
  }
  return accum;
}
function getelem()
{
  return getelem_inner(a);
}
getelem.expected = 3486;
test(getelem);

globalName = 907;
function name()
{
  var a = 0;
  for (var i = 0; i < 100; i++)
    a = globalName;
  return a;
}
name.expected = 907;
test(name);

var globalInt = 0;
if (!testName || testName == "globalGet") {
  for (var i = 0; i < 500; i++)
    globalInt = globalName + i;
  check("globalGet", globalInt, globalName + 499);
}

if (!testName || testName == "globalSet") {
  for (var i = 0; i < 500; i++)
    globalInt = i;
  check("globalSet", globalInt, 499);
}

function arith()
{
  var accum = 0;
  for (var i = 0; i < 100; i++) {
    accum += (i * 2) - 1;
  }
  return accum;
}
arith.expected = 9800;
test(arith);

function lsh_inner(n)
{
  var r;
  for (var i = 0; i < 35; i++)
    r = 0x1 << n;
  return r;
}
function lsh()
{
  return [lsh_inner(15),lsh_inner(55),lsh_inner(1),lsh_inner(0)];
}
lsh.expected = "32768,8388608,2,1";
test(lsh);

function rsh_inner(n)
{
  var r;
  for (var i = 0; i < 35; i++)
    r = 0x11010101 >> n;
  return r;
}
function rsh()
{
  return [rsh_inner(8),rsh_inner(5),rsh_inner(35),rsh_inner(-1)];
}
rsh.expected = "1114369,8914952,35659808,0";
test(rsh);

function ursh_inner(n)
{
  var r;
  for (var i = 0; i < 35; i++)
    r = -55 >>> n;
  return r;
}
function ursh() {
  return [ursh_inner(8),ursh_inner(33),ursh_inner(0),ursh_inner(1)];
}
ursh.expected = "16777215,2147483620,4294967241,2147483620";
test(ursh);

function doMath_inner(cos)
{
    var s = 0;
    var sin = Math.sin;
    for (var i = 0; i < 200; i++)
        s = -Math.pow(sin(i) + cos(i * 0.75), 4);
    return s;
}
function doMath() {
  return doMath_inner(Math.cos);
}
doMath.expected = -0.5405549555611059;
test(doMath);

function fannkuch() {
   var count = Array(8);
   var r = 8;
   var done = 0;
   while (done < 40) {
      // write-out the first 30 permutations
      done += r;
      while (r != 1) { count[r - 1] = r; r--; }
      while (true) {
         count[r] = count[r] - 1;
         if (count[r] > 0) break;
         r++;
      }
   }
   return done;
}
fannkuch.expected = 41;
test(fannkuch);

function xprop()
{
  a = 0;
  for (var i = 0; i < 20; i++)
    a += 7;
  return a;
}
xprop.expected = 140;
test(xprop);

var a = 2;
function getprop_inner(o2)
{
  var o = {a:5};
  var t = this;
  var x = 0;
  for (var i = 0; i < 20; i++) {
    t = this;
    x += o.a + o2.a + this.a + t.a;
  }
  return x;
}
function getprop() {
  return getprop_inner({a:9});
}
getprop.expected = 360;
test(getprop);

function mod()
{
  var mods = [-1,-1,-1,-1];
  var a = 9.5, b = -5, c = 42, d = (1/0);
  for (var i = 0; i < 20; i++) {
    mods[0] = a % b;
    mods[1] = b % 1;
    mods[2] = c % d;
    mods[3] = c % a;
    mods[4] = b % 0;
  }
  return mods.toString();
}
mod.expected = "4.5,0,42,4,NaN";
test(mod);

function glob_f1() {
  return 1;
}
function glob_f2() {
  return glob_f1();
}
function call()
{
  var q1 = 0, q2 = 0, q3 = 0, q4 = 0, q5 = 0;
  var o = {};
  function f1() {
      return 1;
  }
  function f2(f) {
      return f();
  }
  o.f = f1;
  for (var i = 0; i < 100; ++i) {
      q1 += f1();
      q2 += f2(f1);
      q3 += glob_f1();
      q4 += o.f();
      q5 += glob_f2();
  }
  var ret = [q1, q2, q3, q4, q5];
  return ret;
}
call.expected =  "100,100,100,100,100";
test(call);

function setprop()
{
  var obj = { a:-1 };
  var obj2 = { b:-1, a:-1 };
  for (var i = 0; i < 20; i++) {
    obj2.b = obj.a = i;
  }
  return [obj.a, obj2.a, obj2.b].toString();
}
setprop.expected =  "19,-1,19";
test(setprop);

function testif() {
	var q = 0;
	for (var i = 0; i < 100; i++) {
		if ((i & 1) == 0)
			q++;
		else
			q--;
	}
    return q;
}
testif.expected = "0";
test(testif);

var globalinc = 0;
function testincops(n) {
  var i = 0, o = {p:0}, a = [0];
  n = 100;

  for (i = 0; i < n; i++);
  while (i-- > 0);
  for (i = 0; i < n; ++i);
  while (--i >= 0);

  for (o.p = 0; o.p < n; o.p++) globalinc++;
  while (o.p-- > 0) --globalinc;
  for (o.p = 0; o.p < n; ++o.p) ++globalinc;
  while (--o.p >= 0) globalinc--;

  ++i; // set to 0
  for (a[i] = 0; a[i] < n; a[i]++);
  while (a[i]-- > 0);
  for (a[i] = 0; a[i] < n; ++a[i]);
  while (--a[i] >= 0);

  return [++o.p, ++a[i], globalinc].toString();
}
testincops.expected = "0,0,0";
test(testincops);

function trees() {
  var i = 0, o = [0,0,0];
  for (i = 0; i < 100; ++i) {
    if ((i & 1) == 0) o[0]++;
    else if ((i & 2) == 0) o[1]++;
    else o[2]++;
  }
  return o;
}
trees.expected = "50,25,25";
test(trees);

function unboxint() {
    var q = 0;
    var o = [4];
    for (var i = 0; i < 100; ++i)
	q = o[0] << 1;
    return q;
}
unboxint.expected = "8";
test(unboxint);

function strings()
{
  var a = [], b = -1;
  var s = "abcdefghij", s2 = "a";
  var f = "f";
  var c = 0, d = 0, e = 0, g = 0;
  for (var i = 0; i < 10; i++) {
    a[i] = (s.substring(i, i+1) + s[i] + String.fromCharCode(s2.charCodeAt(0) + i)).concat(i) + i;
    if (s[i] == f)
      c++;
    if (s[i] != 'b')
      d++;
    if ("B" > s2)
      g++; // f already used
    if (s2 < "b")
      e++;
    b = s.length;
  }
  return a.toString() + b + c + d + e + g;
}
strings.expected = "aaa00,bbb11,ccc22,ddd33,eee44,fff55,ggg66,hhh77,iii88,jjj991019100";
test(strings);

function dependentStrings()
{
  var a = [];
  var t = "abcdefghijklmnopqrst";
  for (var i = 0; i < 10; i++) {
    var s = t.substring(2*i, 2*i + 2);
    a[i] = s + s.length;
  }
  return a.join("");
}
dependentStrings.expected = "ab2cd2ef2gh2ij2kl2mn2op2qr2st2";
test(dependentStrings);

function stringConvert()
{
  var a = [];
  var s1 = "F", s2 = "1.3", s3 = "5";
  for (var i = 0; i < 10; i++) {
    a[0] = 1 >> s1;
    a[1] = 10 - s2;
    a[2] = 15 * s3;
    a[3] = s3 | 32;
    a[4] = s2 + 60;
    // a[5] = 9 + s3;
    // a[6] = -s3;
    a[7] = s3 & "7";
    // a[8] = ~s3;
  }
  return a.toString();
}
stringConvert.expected = "1,8.7,75,37,1.360,,,5";
test(stringConvert);

function orTestHelper(a, b, n)
{
  var k = 0;
  for (var i = 0; i < n; i++) {
    if (a || b)
      k += i;
  }
  return k;
}

var orNaNTest1, orNaNTest2;

orNaNTest1 = new Function("return orTestHelper(NaN, NaN, 10);");
orNaNTest1.name = 'orNaNTest1';
orNaNTest1.expected = '0';
orNaNTest2 = new Function("return orTestHelper(NaN, 1, 10);");
orNaNTest2.name = 'orNaNTest2';
orNaNTest2.expected = '45';
test(orNaNTest1);
test(orNaNTest2);

function andTestHelper(a, b, n)
{
  var k = 0;
  for (var i = 0; i < n; i++) {
    if (a && b)
      k += i;
  }
  return k;
}

if (!testName || testName == "truthies") {
  (function () {
     var opsies   = ["||", "&&"];
     var falsies  = [null, undefined, false, NaN, 0, ""];
     var truthies = [{}, true, 1, 42, 1/0, -1/0, "blah"];
     var boolies  = [falsies, truthies];

     // The for each here should abort tracing, so that this test framework
     // relies only on the interpreter while the orTestHelper and andTestHelper
     //  functions get trace-JITed.
     for each (var op in opsies) {
       for (var i in boolies) {
	 for (var j in boolies[i]) {
           var x = uneval(boolies[i][j]);
           for (var k in boolies) {
             for (var l in boolies[k]) {
               var y = uneval(boolies[k][l]);
               var prefix = (op == "||") ? "or" : "and";
               var f = new Function("return " + prefix + "TestHelper(" + x + "," + y + ",10)");
               f.name = prefix + "Test(" + x + "," + y + ")";
               f.expected = eval(x + op + y) ? 45 : 0;
               test(f);
             }
           }
	 }
       }
     }
   })();
}

function nonEmptyStack1Helper(o, farble) {
    var a = [];
    var j = 0;
    for (var i in o)
        a[j++] = i;
    return a.join("");
}

function nonEmptyStack1() {
    return nonEmptyStack1Helper({a:1,b:2,c:3,d:4,e:5,f:6,g:7,h:8}, "hi");
}

nonEmptyStack1.expected = "abcdefgh";
test(nonEmptyStack1);

function nonEmptyStack2()
{
  var a = 0;
  for (var c in {a:1, b:2, c:3}) {
    for (var i = 0; i < 10; i++)
      a += i;
  }
  return String(a);
}
nonEmptyStack2.expected = "135";
test(nonEmptyStack2);

function arityMismatchMissingArg(arg)
{
  for (var a = 0, i = 1; i < 10000; i *= 2) {
    a += i;
  }
  return a;
}
arityMismatchMissingArg.expected = 16383;
test(arityMismatchMissingArg);

function arityMismatchExtraArg()
{
  return arityMismatchMissingArg(1, 2);
}
arityMismatchExtraArg.expected = 16383;
test(arityMismatchExtraArg);

function MyConstructor(i)
{
  this.i = i;
}
MyConstructor.prototype.toString = function() {return this.i + ""};

function newTest()
{
  var a = [];
  for (var i = 0; i < 10; i++)
    a[i] = new MyConstructor(i);
  return a.join("");
}
newTest.expected = "0123456789";
test(newTest);

// The following functions use a delay line of length 2 to change the value
// of the callee without exiting the traced loop. This is obviously tuned to
// match the current HOTLOOP setting of 2.
function shapelessArgCalleeLoop(f, g, h, a)
{
  for (var i = 0; i < 10; i++) {
    f(i, a);
    f = g;
    g = h;
  }
}

function shapelessVarCalleeLoop(f0, g, h, a)
{
  var f = f0;
  for (var i = 0; i < 10; i++) {
    f(i, a);
    f = g;
    g = h;
  }
}

function shapelessLetCalleeLoop(f0, g, h, a)
{
  for (var i = 0; i < 10; i++) {
    let f = f0;
    f(i, a);
    f = g;
    g = h;
  }
}

function shapelessUnknownCalleeLoop(n, f, g, h, a)
{
  for (var i = 0; i < 10; i++) {
    (n || f)(i, a);
    f = g;
    g = h;
  }
}

function shapelessCalleeTest()
{
  var a = [];

  var helper = function (i, a) a[i] = i;
  shapelessArgCalleeLoop(helper, helper, function (i, a) a[i] = -i, a);

  helper = function (i, a) a[10 + i] = i;
  shapelessVarCalleeLoop(helper, helper, function (i, a) a[10 + i] = -i, a);

  helper = function (i, a) a[20 + i] = i;
  shapelessLetCalleeLoop(helper, helper, function (i, a) a[20 + i] = -i, a);

  helper = function (i, a) a[30 + i] = i;
  shapelessUnknownCalleeLoop(null, helper, helper, function (i, a) a[30 + i] = -i, a);

  try {
    helper = {hack: 42};
    shapelessUnknownCalleeLoop(null, helper, helper, helper, a);
  } catch (e) {
    if (e + "" != "TypeError: f is not a function")
      print("shapelessUnknownCalleeLoop: unexpected exception " + e);
  }
  return a.join("");
}
shapelessCalleeTest.expected = "01-2-3-4-5-6-7-8-901-2-3-4-5-6-7-8-9012345678901-2-3-4-5-6-7-8-9";
test(shapelessCalleeTest);

function typeofTest()
{
  var values = ["hi", "hi", "hi", null, 5, 5.1, true, undefined, /foo/, typeofTest, [], {}], types = [];
  for (var i = 0; i < values.length; i++)
    types[i] = typeof values[i];
  return types.toString();
}
typeofTest.expected = "string,string,string,object,number,number,boolean,undefined,object,function,object,object";
test(typeofTest);

function joinTest()
{
  var s = "";
  var a = [];
  for (var i = 0; i < 8; i++)
    a[i] = [String.fromCharCode(97 + i)];
  for (i = 0; i < 8; i++) {
    for (var j = 0; j < 8; j++)
      a[i][1 + j] = j;
  }
  for (i = 0; i < 8; i++)
    s += a[i].join(",");
  return s;
}
joinTest.expected = "a,0,1,2,3,4,5,6,7b,0,1,2,3,4,5,6,7c,0,1,2,3,4,5,6,7d,0,1,2,3,4,5,6,7e,0,1,2,3,4,5,6,7f,0,1,2,3,4,5,6,7g,0,1,2,3,4,5,6,7h,0,1,2,3,4,5,6,7";
test(joinTest);

function arity1(x)
{
  return (x == undefined) ? 1 : 0;
}
function missingArgTest() {
  var q;
  for (var i = 0; i < 10; i++) {
    q = arity1();
  }
  return q;
}
missingArgTest.expected = "1"
test(missingArgTest);

JSON = function () {
    return {
        stringify: function stringify(value, whitelist) {
            switch (typeof(value)) {
              case "object":
                return value.constructor.name;
            }
        }
    };
}();

function missingArgTest2() {
  var testPairs = [
    ["{}", {}],
    ["[]", []],
    ['{"foo":"bar"}', {"foo":"bar"}],
  ]

  var a = [];
  for (var i=0; i < testPairs.length; i++) {
    var s = JSON.stringify(testPairs[i][1])
    a[i] = s;
  }
  return a.join(",");
}
missingArgTest2.expected = "Object,Array,Object";
test(missingArgTest2);

function deepForInLoop() {
  // NB: the number of props set in C is arefully tuned to match HOTLOOP = 2.
  function C(){this.p = 1, this.q = 2}
  C.prototype = {p:1, q:2, r:3, s:4, t:5};
  var o = new C;
  var j = 0;
  var a = [];
  for (var i in o)
    a[j++] = i;
  return a.join("");
}
deepForInLoop.expected = "pqrst";
test(deepForInLoop);

function nestedExit(x) {
    var q = 0;
    for (var i = 0; i < 10; ++i)
	if (x)
	    ++q;
}
function nestedExitLoop() {
    for (var j = 0; j < 10; ++j)
	nestedExit(j < 7);
    return "ok";
}
nestedExitLoop.expected = "ok";
test(nestedExitLoop);

function bitsinbyte(b) {
    var m = 1, c = 0;
    while(m<0x100) {
        if(b & m) c++;
        m <<= 1;
    }
    return 1;
}
function TimeFunc(func) {
    var x,y;
    for(var y=0; y<256; y++) func(y);
}
function nestedExit2() {
    TimeFunc(bitsinbyte);
    return "ok";
}
nestedExit2.expected = "ok";
test(nestedExit2);

function parsingNumbers() {
    var s1 = "123";
    var s1z = "123zzz";
    var s2 = "123.456";
    var s2z = "123.456zzz";

    var e1 = 123;
    var e2 = 123.456;

    var r1, r1z, r2, r2z;

    for (var i = 0; i < 10; i++) {
	r1 = parseInt(s1);
	r1z = parseInt(s1z);
	r2 = parseFloat(s2);
	r2z = parseFloat(s2z);
    }

    if (r1 == e1 && r1z == e1 && r2 == e2 && r2z == e2)
	return "ok";
    return "fail";
}
parsingNumbers.expected = "ok";
test(parsingNumbers);

function matchInLoop() {
    var k = "hi";
    for (var i = 0; i < 10; i++) {
        var result = k.match(/hi/) != null;
    }
    return result;
}
matchInLoop.expected = true;
test(matchInLoop);

function deep1(x) {
    if (x > 90)
	return 1;
    return 2;
}
function deep2() {
    for (var i = 0; i < 100; ++i)
	deep1(i);
    return "ok";
}
deep2.expected = "ok";
test(deep2);

var merge_type_maps_x = 0, merge_type_maps_y = 0;
function merge_type_maps() {
    for (merge_type_maps_x = 0; merge_type_maps_x < 50; ++merge_type_maps_x)
        if ((merge_type_maps_x & 1) == 1)
	    ++merge_type_maps_y;
    return [merge_type_maps_x,merge_type_maps_y].join(",");
}
merge_type_maps.expected = "50,25";
test(merge_type_maps)

function inner_double_outer_int() {
    function f(i) {
	for (var m = 0; m < 20; ++m)
	    for (var n = 0; n < 100; n += i)
		;
	return n;
    }
    return f(.5);
}
inner_double_outer_int.expected = "100";
test(inner_double_outer_int);

function newArrayTest()
{
  var a = [];
  for (var i = 0; i < 10; i++)
    a[i] = new Array();
  return a.map(function(x) x.length).toString();
}
newArrayTest.expected="0,0,0,0,0,0,0,0,0,0";
test(newArrayTest);

function stringSplitTest()
{
  var s = "a,b"
  var a = null;
  for (var i = 0; i < 10; ++i)
    a = s.split(",");
  return a.join();
}
stringSplitTest.expected="a,b";
test(stringSplitTest);

function stringSplitIntoArrayTest()
{
  var s = "a,b"
  var a = [];
  for (var i = 0; i < 10; ++i)
    a[i] = s.split(",");
  return a.join();
}
stringSplitIntoArrayTest.expected="a,b,a,b,a,b,a,b,a,b,a,b,a,b,a,b,a,b,a,b";
test(stringSplitIntoArrayTest);

function forVarInWith() {
    function foo() ({notk:42});
    function bar() ({p:1, q:2, r:3, s:4, t:5});
    var o = foo();
    var a = [];
    with (o) {
        for (var k in bar())
            a[a.length] = k;
    }
    return a.join("");
}
forVarInWith.expected = "pqrst";
test(forVarInWith);

function inObjectTest() {
    var o = {p: 1, q: 2, r: 3, s: 4, t: 5};
    var r = 0;
    for (var i in o) {
        if (!(i in o))
            break;
        if ((i + i) in o)
            break;
        ++r;
    }
    return r;
}
inObjectTest.expected = 5;
test(inObjectTest);

function inArrayTest() {
    var a = [0, 1, 2, 3, 4, 5, 6, 7, 8, 9];
    for (var i = 0; i < a.length; i++) {
        if (!(i in a))
            break;
    }
    return i;
}
inArrayTest.expected = 10;
test(inArrayTest);

function innerLoopIntOuterDouble() {
    var n = 10000, i=0, j=0, count=0, limit=0;
    for (i = 1; i <= n; ++i) {
	limit = i * 1;
	for (j = 0; j < limit; ++j) {
	    ++count;
	}
    }
    return "" + count;
}
innerLoopIntOuterDouble.expected="50005000";
test(innerLoopIntOuterDouble);

function outerline(){
    var i=0;
    var j=0;

    for (i = 3; i<= 100000; i+=2)
	for (j = 3; j < 1000; j+=2)
	    if ((i & 1) == 1)
		break;
    return "ok";
}
outerline.expected="ok";
test(outerline);

function addAccumulations(f) {
  var a = f();
  var b = f();
  return a() + b();
}

function loopingAccumulator() {
  var x = 0;
  return function () {
    for (var i = 0; i < 10; ++i) {
      ++x;
    }
    return x;
  }
}

function testLoopingAccumulator() {
	var x = addAccumulations(loopingAccumulator);
	return x;
}
testLoopingAccumulator.expected = 20;
test(testLoopingAccumulator);

function testBranchingLoop() {
  var x = 0;
  for (var i=0; i < 100; ++i) {
    if (i == 51) {
      x += 10;
    }
    x++;
  }
  return x;
}
testBranchingLoop.expected = 110;
test(testBranchingLoop);

function testBranchingUnstableLoop() {
  var x = 0;
  for (var i=0; i < 100; ++i) {
    if (i == 51) {
      x += 10.1;
    }
    x++;
  }
  return x;
}
testBranchingUnstableLoop.expected = 110.1;
test(testBranchingUnstableLoop);

function testBranchingUnstableLoopCounter() {
  var x = 0;
  for (var i=0; i < 100; ++i) {
    if (i == 51) {
      i += 1.1;
    }
    x++;    
  }
  return x;
}
testBranchingUnstableLoopCounter.expected = 99;
test(testBranchingUnstableLoopCounter);


function testBranchingUnstableObject() {
  var x = {s: "a"};
  var t = "";
  for (var i=0; i < 100; ++i) {
      if (i == 51)
      {
        x.s = 5;
      }
      t += x.s;
  }
  return t.length;
}
testBranchingUnstableObject.expected = 100;
test(testBranchingUnstableObject);

function testArrayDensityChange() {
  var x = [];
  var count = 0;
  for (var i=0; i < 100; ++i) {
    x[i] = "asdf";
  }
  for (var i=0; i < x.length; ++i) {
      if (i == 51)
      {
        x[199] = "asdf";
      }
      if (x[i])
        count += x[i].length;
  }
  return count;
}
testArrayDensityChange.expected = 404;
test(testArrayDensityChange);

function testDoubleToStr() {
    var x = 0.0;
    var y = 5.5;
    for (var i = 0; i < 200; i++) {
       x += parseFloat(y.toString());
    }
    return x;
}
testDoubleToStr.expected = 5.5*200;
test(testDoubleToStr);

function testDecayingInnerLoop() {
    var i, j, k = 10;
    for (i = 0; i < 5000; ++i) {
	for (j = 0; j < k; ++j);
	--k;
    }
    return i;
}
testDecayingInnerLoop.expected = 5000;
test(testDecayingInnerLoop);

function testContinue() {
    var i;
    var total = 0;
    for (i = 0; i < 20; ++i) {
	if (i == 11)
	    continue;
	total++;
    }
    return total;
}
testContinue.expected = 19;
test(testContinue);

function testContinueWithLabel() {
    var i = 0;
    var j = 20;
    checkiandj :
    while (i<10) {
	i+=1;
	checkj :
	while (j>10) {
	    j-=1;
	    if ((j%2)==0)
		continue checkj;
	}   
    }
    return i + j;
}
testContinueWithLabel.expected = 20;
test(testContinueWithLabel);

function testDivision() {
    var a = 32768;
    var b;
    while (b !== 1) {
	b = a / 2;
	a = b;
    }
    return a;
}
testDivision.expected = 1;
test(testDivision);

function testDivisionFloat() {
    var a = 32768.0;
    var b;
    while (b !== 1) {
	b = a / 2.0;
	a = b;
    }
    return a === 1.0;
}
testDivisionFloat.expected = true;
test(testDivisionFloat);

function testToUpperToLower() {
    var s = "Hello", s1, s2;
    for (i = 0; i < 100; ++i) {
	s1 = s.toLowerCase();
	s2 = s.toUpperCase();
    }
    return s1 + s2;
}
testToUpperToLower.expected = "helloHELLO";
test(testToUpperToLower);

function testReplace2() {
    var s = "H e l l o", s1;
    for (i = 0; i < 100; ++i) {
	s1 = s.replace(" ", "");
    }
    return s1;
}
testReplace2.expected = "He l l o";
test(testReplace2);

function testBitwise() {
    var x = 10000;
    var y = 123456;
    var z = 987234;
    for (var i = 0; i < 50; i++) {
        x = x ^ y;
        y = y | z;
        z = ~x;
    }
    return x + y + z;
}
testBitwise.expected = -1298;
test(testBitwise);

function testSwitch() {
    var x = 0;
    var ret = 0;
    for (var i = 0; i < 100; ++i) {
        switch (x) {
            case 0:
                ret += 1;
                break;
            case 1:
                ret += 2;
                break;
            case 2:
                ret += 3;
                break;
            case 3:
                ret += 4;
                break;
            default:
                x = 0;
        }
        x++;
    }
    return ret;
}
testSwitch.expected = 226;
test(testSwitch);

function testSwitchString() {
    var x = "asdf";
    var ret = 0;
    for (var i = 0; i < 100; ++i) {
        switch (x) {
        case "asdf":
            x = "asd";
            ret += 1;
            break;
        case "asd":
            x = "as";
            ret += 2;
            break;
        case "as":
            x = "a";
            ret += 3;
            break;
        case "a":
            x = "foo";
            ret += 4;
            break;
        default:
            x = "asdf";
        }
    }
    return ret;
}
testSwitchString.expected = 200;
test(testSwitchString);

function testNegZero1Helper(z) {
    for (let j = 0; j < 5; ++j) { z = -z; }
    return Math.atan2(0, -0) == Math.atan2(0, z);
}

var testNegZero1 = function() { return testNegZero1Helper(0); }
testNegZero1.expected = true;
testNegZero1.name = 'testNegZero1';
testNegZero1Helper(1);
test(testNegZero1);

// No test case, just make sure this doesn't assert. 
function testNegZero2() {
    var z = 0;
    for (let j = 0; j < 5; ++j) { ({p: (-z)}); }
}
testNegZero2();

function testConstSwitch() {
    var x;
    for (var j=0;j<5;++j) { switch(1.1) { case NaN: case 2: } x = 2; }
    return x;
}
testConstSwitch.expected = 2;
test(testConstSwitch);

function testConstIf() {
    var x;
    for (var j=0;j<5;++j) { if (1.1 || 5) { } x = 2;}
    return x;
}
testConstIf.expected = 2;
test(testConstIf);

function testTypeofHole() {
  var a = new Array(6);
  a[5] = 3;
  for (var i = 0; i < 6; ++i)
    a[i] = typeof a[i];
  return a.join(",");
}
testTypeofHole.expected = "undefined,undefined,undefined,undefined,undefined,number"
test(testTypeofHole);

function testNativeLog() {
  var a = new Array(5);
  for (var i = 0; i < 5; i++) {
    a[i] = Math.log(Math.pow(Math.E, 10));
  }
  return a.join(",");
}
testNativeLog.expected = "10,10,10,10,10";
test(testNativeLog);

function test_JSOP_ARGSUB() {
    function f0() { return arguments[0]; }
    function f1() { return arguments[1]; }
    function f2() { return arguments[2]; }
    function f3() { return arguments[3]; }
    function f4() { return arguments[4]; }
    function f5() { return arguments[5]; }
    function f6() { return arguments[6]; }
    function f7() { return arguments[7]; }
    function f8() { return arguments[8]; }
    function f9() { return arguments[9]; }
    var a = [];
    for (var i = 0; i < 10; i++) {
        a[0] = f0('a');
        a[1] = f1('a','b');
        a[2] = f2('a','b','c');
        a[3] = f3('a','b','c','d');
        a[4] = f4('a','b','c','d','e');
        a[5] = f5('a','b','c','d','e','f');
        a[6] = f6('a','b','c','d','e','f','g');
        a[7] = f7('a','b','c','d','e','f','g','h');
        a[8] = f8('a','b','c','d','e','f','g','h','i');
        a[9] = f9('a','b','c','d','e','f','g','h','i','j');
    }
    return a.join("");
}
test_JSOP_ARGSUB.expected = "abcdefghij";
test(test_JSOP_ARGSUB);

function test_JSOP_ARGCNT() {
    function f0() { return arguments.length; }
    function f1() { return arguments.length; }
    function f2() { return arguments.length; }
    function f3() { return arguments.length; }
    function f4() { return arguments.length; }
    function f5() { return arguments.length; }
    function f6() { return arguments.length; }
    function f7() { return arguments.length; }
    function f8() { return arguments.length; }
    function f9() { return arguments.length; }
    var a = [];
    for (var i = 0; i < 10; i++) {
        a[0] = f0('a');
        a[1] = f1('a','b');
        a[2] = f2('a','b','c');
        a[3] = f3('a','b','c','d');
        a[4] = f4('a','b','c','d','e');
        a[5] = f5('a','b','c','d','e','f');
        a[6] = f6('a','b','c','d','e','f','g');
        a[7] = f7('a','b','c','d','e','f','g','h');
        a[8] = f8('a','b','c','d','e','f','g','h','i');
        a[9] = f9('a','b','c','d','e','f','g','h','i','j');
    }
    return a.join(",");
}
test_JSOP_ARGCNT.expected = "1,2,3,4,5,6,7,8,9,10";
test(test_JSOP_ARGCNT);

function testNativeMax() {
    var out = [], k;
    for (var i = 0; i < 5; ++i) {
        k = Math.max(k, i);
    }
    out.push(k);

    k = 0;
    for (var i = 0; i < 5; ++i) {
        k = Math.max(k, i);
    }
    out.push(k);

    for (var i = 0; i < 5; ++i) {
        k = Math.max(0, -0);
    }
    out.push((1 / k) < 0);
    return out.join(",");
}
testNativeMax.expected = "NaN,4,false";
test(testNativeMax);

function testFloatArrayIndex() {
    var a = [];
    for (var i = 0; i < 10; ++i) {
	a[3] = 5;
	a[3.5] = 7;
    }
    return a[3] + "," + a[3.5];
}
testFloatArrayIndex.expected = "5,7";
test(testFloatArrayIndex);

function testStrict() {
    var n = 10, a = [];
    for (var i = 0; i < 10; ++i) {
	a[0] = (n === 10);
	a[1] = (n !== 10);
	a[2] = (n === null);
	a[3] = (n == null);
    }
    return a.join(",");
}
testStrict.expected = "true,false,false,false";
test(testStrict);

function testGlobalProtoAccess() {
    return "ok";
}
this.__proto__.a = 3; for (var j = 0; j < 4; ++j) { [a]; }
testGlobalProtoAccess.expected = "ok";
test(testGlobalProtoAccess);

function testSetPropNeitherMissNorHit() {
    for (var j = 0; j < 5; ++j) { if (({}).__proto__ = 1) { } }
    return "ok";
}
testSetPropNeitherMissNorHit.expected = "ok";
test(testSetPropNeitherMissNorHit);

function testPrimitiveConstructorPrototype() {
    var f = function(){};
    f.prototype = false;
    for (let j=0;j<5;++j) { new f; }
    return "ok";
}    
testPrimitiveConstructorPrototype.expected = "ok";
test(testPrimitiveConstructorPrototype);

function testSideExitInConstructor() {
    var FCKConfig = {};
    FCKConfig.CoreStyles =
	{
	    'Bold': { },
	    'Italic': { },
	    'FontFace': { },
	    'Size' :
	    {
		Overrides: [ ]
	    },

	    'Color' :
	    {
		Element: '',
		Styles: {  },
		Overrides: [  ]
	    },
	    'BackColor': {
		Element : '',
		Styles : { 'background-color' : '' }
	    },
	    
	};
    var FCKStyle = function(A) {
	A.Element;
    };
    
    var pass = true;
    for (var s in FCKConfig.CoreStyles) {
	var x = new FCKStyle(FCKConfig.CoreStyles[s]);
	if (!x) pass = false;
    }
    return pass;
}
testSideExitInConstructor.expected = true;
test(testSideExitInConstructor);

<<<<<<< HEAD
function testNot() {
    var a = new Object(), b = null, c = "foo", d = "", e = 5, f = 0, g = 5.5, h = -0, i = true, j = false, k = undefined;
    var r;
    for (var i = 0; i < 10; ++i) {
	r = [!a, !b, !c, !d, !e, !f, !g, !h, !i, !j, !k];
    }
    return r.join(",");
}
testNot.expected = "false,true,false,true,false,true,false,true,false,true,true";
test(testNot);
=======
function doTestDifferingArgc(a, b)
{
    var k = 0;
    for (var i = 0; i < 10; i++)
    {
        k += i;
    }
    return k;
}
function testDifferingArgc()
{
    var x = 0;
    x += doTestDifferingArgc(1, 2);
    x += doTestDifferingArgc(1);
    x += doTestDifferingArgc(1, 2, 3);
    return x;
}
testDifferingArgc.expected = 45*3;
test(testDifferingArgc);

function doTestMoreArgcThanNargs()
{
    var x = 0;
    for (var i = 0; i < 10; i++)
    {
        x = x + arguments[3];
    }
    return x;
}
function testMoreArgcThanNargs()
{
    return doTestMoreArgcThanNargs(1, 2, 3, 4, 5, 6, 7, 8, 9, 10);
}
testMoreArgcThanNargs.expected = 4*10;
test(testMoreArgcThanNargs);
>>>>>>> 54b6f516

/* Keep these at the end so that we can see the summary after the trace-debug spew. */
print("\npassed:", passes.length && passes.join(","));
print("\nFAILED:", fails.length && fails.join(","));<|MERGE_RESOLUTION|>--- conflicted
+++ resolved
@@ -1386,7 +1386,6 @@
 testSideExitInConstructor.expected = true;
 test(testSideExitInConstructor);
 
-<<<<<<< HEAD
 function testNot() {
     var a = new Object(), b = null, c = "foo", d = "", e = 5, f = 0, g = 5.5, h = -0, i = true, j = false, k = undefined;
     var r;
@@ -1397,7 +1396,7 @@
 }
 testNot.expected = "false,true,false,true,false,true,false,true,false,true,true";
 test(testNot);
-=======
+
 function doTestDifferingArgc(a, b)
 {
     var k = 0;
@@ -1433,7 +1432,6 @@
 }
 testMoreArgcThanNargs.expected = 4*10;
 test(testMoreArgcThanNargs);
->>>>>>> 54b6f516
 
 /* Keep these at the end so that we can see the summary after the trace-debug spew. */
 print("\npassed:", passes.length && passes.join(","));
