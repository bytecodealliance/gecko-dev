/* -*- Mode: C++; tab-width: 8; indent-tabs-mode: nil; c-basic-offset: 4 -*-
 * vim: set ts=8 sw=4 et tw=99:
 *
 * ***** BEGIN LICENSE BLOCK *****
 * Version: MPL 1.1/GPL 2.0/LGPL 2.1
 *
 * The contents of this file are subject to the Mozilla Public License Version
 * 1.1 (the "License"); you may not use this file except in compliance with
 * the License. You may obtain a copy of the License at
 * http://www.mozilla.org/MPL/
 *
 * Software distributed under the License is distributed on an "AS IS" basis,
 * WITHOUT WARRANTY OF ANY KIND, either express or implied. See the License
 * for the specific language governing rights and limitations under the
 * License.
 *
 * The Original Code is Mozilla Communicator client code, released
 * March 31, 1998.
 *
 * The Initial Developer of the Original Code is
 * Netscape Communications Corporation.
 * Portions created by the Initial Developer are Copyright (C) 1998
 * the Initial Developer. All Rights Reserved.
 *
 * Contributor(s):
 *
 * Alternatively, the contents of this file may be used under the terms of
 * either of the GNU General Public License Version 2 or later (the "GPL"),
 * or the GNU Lesser General Public License Version 2.1 or later (the "LGPL"),
 * in which case the provisions of the GPL or the LGPL are applicable instead
 * of those above. If you wish to allow use of your version of this file only
 * under the terms of either the GPL or the LGPL, and not to allow others to
 * use your version of this file under the terms of the MPL, indicate your
 * decision by deleting the provisions above and replace them with the notice
 * and other provisions required by the GPL or the LGPL. If you do not delete
 * the provisions above, a recipient may use your version of this file under
 * the terms of any one of the MPL, the GPL or the LGPL.
 *
 * ***** END LICENSE BLOCK ***** */

#define __STDC_LIMIT_MACROS

/*
 * JS shell.
 */
#include <errno.h>
#include <math.h>
#include <stdio.h>
#include <stdlib.h>
#include <string.h>
#include <signal.h>
#include <locale.h>
#include "jstypes.h"
#include "jsstdint.h"
#include "jsarena.h"
#include "jsutil.h"
#include "jsprf.h"
#include "jswrapper.h"
#include "jsapi.h"
#include "jsarray.h"
#include "jsatom.h"
#include "jsbuiltins.h"
#include "jscntxt.h"
#include "jsdate.h"
#include "jsdbgapi.h"
#include "jsemit.h"
#include "jsfun.h"
#include "jsgc.h"
#include "jsiter.h"
#include "jslock.h"
#include "jsnum.h"
#include "jsobj.h"
#include "json.h"
#include "jsparse.h"
#include "jsreflect.h"
#include "jsscope.h"
#include "jsscript.h"
#include "jstypedarray.h"
#include "jsxml.h"
#include "jsperf.h"

#include "prmjtime.h"

#ifdef JSDEBUGGER
#include "jsdebug.h"
#ifdef JSDEBUGGER_JAVA_UI
#include "jsdjava.h"
#endif /* JSDEBUGGER_JAVA_UI */
#ifdef JSDEBUGGER_C_UI
#include "jsdb.h"
#endif /* JSDEBUGGER_C_UI */
#endif /* JSDEBUGGER */

#include "jsworkers.h"

#include "jsinterpinlines.h"
#include "jsobjinlines.h"
#include "jsscriptinlines.h"
#include "methodjit/MethodJIT.h"

#ifdef XP_UNIX
#include <unistd.h>
#include <sys/types.h>
#include <sys/wait.h>
#endif

#if defined(XP_WIN) || defined(XP_OS2)
#include <io.h>     /* for isatty() */
#endif

#ifdef XP_WIN
#include "jswin.h"
#endif

using namespace js;

typedef enum JSShellExitCode {
    EXITCODE_RUNTIME_ERROR      = 3,
    EXITCODE_FILE_NOT_FOUND     = 4,
    EXITCODE_OUT_OF_MEMORY      = 5,
    EXITCODE_TIMEOUT            = 6
} JSShellExitCode;

size_t gStackChunkSize = 8192;

/* Assume that we can not use more than 5e5 bytes of C stack by default. */
#if (defined(DEBUG) && defined(__SUNPRO_CC))  || defined(JS_CPU_SPARC)
/* Sun compiler uses larger stack space for js_Interpret() with debug
   Use a bigger gMaxStackSize to make "make check" happy. */
#define DEFAULT_MAX_STACK_SIZE 5000000
#else
#define DEFAULT_MAX_STACK_SIZE 500000
#endif

size_t gMaxStackSize = DEFAULT_MAX_STACK_SIZE;


#ifdef JS_THREADSAFE
static PRUintn gStackBaseThreadIndex;
#else
static jsuword gStackBase;
#endif

/*
 * Limit the timeout to 30 minutes to prevent an overflow on platfoms
 * that represent the time internally in microseconds using 32-bit int.
 */
static jsdouble MAX_TIMEOUT_INTERVAL = 1800.0;
static jsdouble gTimeoutInterval = -1.0;
static volatile bool gCanceled = false;

static bool enableTraceJit = false;
static bool enableMethodJit = false;
static bool enableProfiling = false;
static bool enableDisassemblyDumps = false;

static bool printTiming = false;

static JSBool
SetTimeoutValue(JSContext *cx, jsdouble t);

static bool
InitWatchdog(JSRuntime *rt);

static void
KillWatchdog();

static bool
ScheduleWatchdog(JSRuntime *rt, jsdouble t);

static void
CancelExecution(JSRuntime *rt);

/*
 * Watchdog thread state.
 */
#ifdef JS_THREADSAFE

static PRLock *gWatchdogLock = NULL;
static PRCondVar *gWatchdogWakeup = NULL;
static PRThread *gWatchdogThread = NULL;
static bool gWatchdogHasTimeout = false;
static PRIntervalTime gWatchdogTimeout = 0;

static PRCondVar *gSleepWakeup = NULL;

#else

static JSRuntime *gRuntime = NULL;

#endif

int gExitCode = 0;
JSBool gQuitting = JS_FALSE;
FILE *gErrFile = NULL;
FILE *gOutFile = NULL;
#ifdef JS_THREADSAFE
JSObject *gWorkers = NULL;
js::workers::ThreadPool *gWorkerThreadPool = NULL;
#endif

static JSBool reportWarnings = JS_TRUE;
static JSBool compileOnly = JS_FALSE;

#ifdef DEBUG
static JSBool OOM_printAllocationCount = JS_FALSE;
#endif

typedef enum JSShellErrNum {
#define MSG_DEF(name, number, count, exception, format) \
    name = number,
#include "jsshell.msg"
#undef MSG_DEF
    JSShellErr_Limit
#undef MSGDEF
} JSShellErrNum;

static JSContext *
NewContext(JSRuntime *rt);

static void
DestroyContext(JSContext *cx, bool withGC);

static const JSErrorFormatString *
my_GetErrorMessage(void *userRef, const char *locale, const uintN errorNumber);

static JSObject *
split_setup(JSContext *cx, JSBool evalcx);

#ifdef EDITLINE
JS_BEGIN_EXTERN_C
JS_EXTERN_API(char)    *readline(const char *prompt);
JS_EXTERN_API(void)     add_history(char *line);
JS_END_EXTERN_C
#endif

static void
ReportException(JSContext *cx)
{
    if (JS_IsExceptionPending(cx)) {
        if (!JS_ReportPendingException(cx))
            JS_ClearPendingException(cx);
    }
}

class ToString {
  public:
    ToString(JSContext *aCx, jsval v, JSBool aThrow = JS_FALSE)
      : cx(aCx), mThrow(aThrow)
    {
        mStr = JS_ValueToString(cx, v);
        if (!aThrow && !mStr)
            ReportException(cx);
        JS_AddNamedStringRoot(cx, &mStr, "Value ToString helper");
    }
    ~ToString() {
        JS_RemoveStringRoot(cx, &mStr);
    }
    JSBool threw() { return !mStr; }
    jsval getJSVal() { return STRING_TO_JSVAL(mStr); }
    const char *getBytes() {
        if (mStr && (mBytes.ptr() || mBytes.encode(cx, mStr)))
            return mBytes.ptr();
        return "(error converting value)";
    }
  private:
    JSContext *cx;
    JSString *mStr;
    JSBool mThrow;
    JSAutoByteString mBytes;
};

class IdStringifier : public ToString {
public:
    IdStringifier(JSContext *cx, jsid id, JSBool aThrow = JS_FALSE)
    : ToString(cx, IdToJsval(id), aThrow)
    { }
};

static char *
GetLine(FILE *file, const char * prompt)
{
    size_t size;
    char *buffer;
#ifdef EDITLINE
    /*
     * Use readline only if file is stdin, because there's no way to specify
     * another handle.  Are other filehandles interactive?
     */
    if (file == stdin) {
        char *linep = readline(prompt);
        /*
         * We set it to zero to avoid complaining about inappropriate ioctl
         * for device in the case of EOF. Looks like errno == 251 if line is
         * finished with EOF and errno == 25 (EINVAL on Mac) if there is
         * nothing left to read.
         */
        if (errno == 251 || errno == 25 || errno == EINVAL)
            errno = 0;
        if (!linep)
            return NULL;
        if (linep[0] != '\0')
            add_history(linep);
        return linep;
    }
#endif
    size_t len = 0;
    if (*prompt != '\0') {
        fprintf(gOutFile, "%s", prompt);
        fflush(gOutFile);
    }
    size = 80;
    buffer = (char *) malloc(size);
    if (!buffer)
        return NULL;
    char *current = buffer;
    while (fgets(current, size - len, file)) {
        len += strlen(current);
        char *t = buffer + len - 1;
        if (*t == '\n') {
            /* Line was read. We remove '\n' and exit. */
            *t = '\0';
            return buffer;
        }
        if (len + 1 == size) {
            size = size * 2;
            char *tmp = (char *) realloc(buffer, size);
            if (!tmp) {
                free(buffer);
                return NULL;
            }
            buffer = tmp;
        }
        current = buffer + len;
    }
    if (len && !ferror(file))
        return buffer;
    free(buffer);
    return NULL;
}

/*
 * State to store as JSContext private.
 *
 * We declare such timestamp as volatile as they are updated in the operation
 * callback without taking any locks. Any possible race can only lead to more
 * frequent callback calls. This is safe as the callback does everything based
 * on timing.
 */
struct JSShellContextData {
    volatile JSIntervalTime startTime;
};

static JSShellContextData *
NewContextData()
{
    /* Prevent creation of new contexts after we have been canceled. */
    if (gCanceled)
        return NULL;

    JSShellContextData *data = (JSShellContextData *)
                               calloc(sizeof(JSShellContextData), 1);
    if (!data)
        return NULL;
    data->startTime = js_IntervalNow();
    return data;
}

static inline JSShellContextData *
GetContextData(JSContext *cx)
{
    JSShellContextData *data = (JSShellContextData *) JS_GetContextPrivate(cx);

    JS_ASSERT(data);
    return data;
}

static JSBool
ShellOperationCallback(JSContext *cx)
{
    if (!gCanceled)
        return JS_TRUE;

    JS_ClearPendingException(cx);
    return JS_FALSE;
}

static void
SetContextOptions(JSContext *cx)
{
    JS_SetNativeStackQuota(cx, gMaxStackSize);
    JS_SetOperationCallback(cx, ShellOperationCallback);
}

static void
Process(JSContext *cx, JSObject *obj, char *filename, JSBool forceTTY)
{
    JSBool ok, hitEOF;
    JSObject *scriptObj;
    jsval result;
    JSString *str;
    char *buffer;
    size_t size;
    jschar *uc_buffer;
    size_t uc_len;
    int lineno;
    int startline;
    FILE *file;
    uint32 oldopts;

    if (forceTTY || !filename || strcmp(filename, "-") == 0) {
        file = stdin;
    } else {
        file = fopen(filename, "r");
        if (!file) {
            JS_ReportErrorNumber(cx, my_GetErrorMessage, NULL,
                                 JSSMSG_CANT_OPEN, filename, strerror(errno));
            gExitCode = EXITCODE_FILE_NOT_FOUND;
            return;
        }
    }

    SetContextOptions(cx);

    if (!forceTTY && !isatty(fileno(file)))
    {
        /*
         * It's not interactive - just execute it.
         *
         * Support the UNIX #! shell hack; gobble the first line if it starts
         * with '#'.  TODO - this isn't quite compatible with sharp variables,
         * as a legal js program (using sharp variables) might start with '#'.
         * But that would require multi-character lookahead.
         */
        int ch = fgetc(file);
        if (ch == '#') {
            while((ch = fgetc(file)) != EOF) {
                if (ch == '\n' || ch == '\r')
                    break;
            }
        }
        ungetc(ch, file);

        int64 t1 = PRMJ_Now();
        oldopts = JS_GetOptions(cx);
        JS_SetOptions(cx, oldopts | JSOPTION_COMPILE_N_GO | JSOPTION_NO_SCRIPT_RVAL);
        scriptObj = JS_CompileFileHandle(cx, obj, filename, file);
        JS_SetOptions(cx, oldopts);
        if (scriptObj && !compileOnly) {
            (void) JS_ExecuteScript(cx, obj, scriptObj, NULL);
            int64 t2 = PRMJ_Now() - t1;
            if (printTiming)
                printf("runtime = %.3f ms\n", double(t2) / PRMJ_USEC_PER_MSEC);
        }

        goto cleanup;
    }

    /* It's an interactive filehandle; drop into read-eval-print loop. */
    lineno = 1;
    hitEOF = JS_FALSE;
    buffer = NULL;
    size = 0;           /* assign here to avoid warnings */
    do {
        /*
         * Accumulate lines until we get a 'compilable unit' - one that either
         * generates an error (before running out of source) or that compiles
         * cleanly.  This should be whenever we get a complete statement that
         * coincides with the end of a line.
         */
        startline = lineno;
        size_t len = 0; /* initialize to avoid warnings */
        do {
            ScheduleWatchdog(cx->runtime, -1);
            gCanceled = false;
            errno = 0;

            char *line;
            {
                JSAutoSuspendRequest suspended(cx);
                line = GetLine(file, startline == lineno ? "js> " : "");
            }
            if (!line) {
                if (errno) {
                    JS_ReportError(cx, strerror(errno));
                    free(buffer);
                    goto cleanup;
                }
                hitEOF = JS_TRUE;
                break;
            }
            if (!buffer) {
                buffer = line;
                len = strlen(buffer);
                size = len + 1;
            } else {
                /*
                 * len + 1 is required to store '\n' in the end of line.
                 */
                size_t newlen = strlen(line) + (len ? len + 1 : 0);
                if (newlen + 1 > size) {
                    size = newlen + 1 > size * 2 ? newlen + 1 : size * 2;
                    char *newBuf = (char *) realloc(buffer, size);
                    if (!newBuf) {
                        free(buffer);
                        free(line);
                        JS_ReportOutOfMemory(cx);
                        goto cleanup;
                    }
                    buffer = newBuf;
                }
                char *current = buffer + len;
                if (startline != lineno)
                    *current++ = '\n';
                strcpy(current, line);
                len = newlen;
                free(line);
            }
            lineno++;
            if (!ScheduleWatchdog(cx->runtime, gTimeoutInterval)) {
                hitEOF = JS_TRUE;
                break;
            }
        } while (!JS_BufferIsCompilableUnit(cx, JS_TRUE, obj, buffer, len));

        if (hitEOF && !buffer)
            break;

        if (!JS_DecodeUTF8(cx, buffer, len, NULL, &uc_len)) {
            JS_ReportError(cx, "Invalid UTF-8 in input");
            gExitCode = EXITCODE_RUNTIME_ERROR;
            return;
        }

        uc_buffer = (jschar*)malloc(uc_len * sizeof(jschar));
        JS_DecodeUTF8(cx, buffer, len, uc_buffer, &uc_len);

        /* Clear any pending exception from previous failed compiles. */
        JS_ClearPendingException(cx);

        /* Even though we're interactive, we have a compile-n-go opportunity. */
        oldopts = JS_GetOptions(cx);
        if (!compileOnly)
            JS_SetOptions(cx, oldopts | JSOPTION_COMPILE_N_GO);
        scriptObj = JS_CompileUCScript(cx, obj, uc_buffer, uc_len, "typein",
                                       startline);
        if (!compileOnly)
            JS_SetOptions(cx, oldopts);

        if (scriptObj && !compileOnly) {
            ok = JS_ExecuteScript(cx, obj, scriptObj, &result);
            if (ok && !JSVAL_IS_VOID(result)) {
                str = JS_ValueToSource(cx, result);
                ok = !!str;
                if (ok) {
                    JSAutoByteString bytes(cx, str);
                    ok = !!bytes;
                    if (ok)
                        fprintf(gOutFile, "%s\n", bytes.ptr());
                }
            }
        }
        *buffer = '\0';
        free(uc_buffer);
    } while (!hitEOF && !gQuitting);

    free(buffer);
    fprintf(gOutFile, "\n");
cleanup:
    if (file != stdin)
        fclose(file);
    return;
}

static int
usage(void)
{
    fprintf(gErrFile, "%s\n", JS_GetImplementationVersion());
    fprintf(gErrFile, "usage: js [options] [scriptfile] [scriptarg...]\n"
                      "Options:\n"
                      "  -h            Display this information\n"
                      "  -z            Create a split global object\n"
                      "                Warning: this option is probably not useful\n"
                      "  -P            Deeply freeze the global object prototype\n"
                      "  -s            Toggle JSOPTION_STRICT flag\n"
                      "  -w            Report strict warnings\n"
                      "  -W            Do not report strict warnings\n"
                      "  -x            Toggle JSOPTION_XML flag\n"
                      "  -U            Enable UTF-8 C-strings; also affects scripts loaded via\n"
                      "                run, snarf, read, or entered into the REPL\n"
                      "  -C            Compile-only; do not execute\n"
                      "  -i            Enable interactive read-eval-print loop\n"
                      "  -j            Enable the TraceMonkey tracing JIT\n"
                      "  -m            Enable the JaegerMonkey method JIT\n"
                      "  -a            Always method JIT, ignore internal tuning\n"
                      "                This only has effect with -m\n"
                      "  -p            Enable loop profiling for TraceMonkey\n"
                      "  -d            Enable debug mode\n"
                      "  -b            Print timing statistics\n"
                      "  -t <timeout>  Interrupt long-running execution after <timeout> seconds, where\n"
                      "                <timeout> <= 1800.0. Negative values indicate no timeout (default).\n"
                      "  -c <size>     Suggest stack chunk size of <size> bytes. Default is 8192.\n"
                      "                Warning: this option is currently ignored.\n"
                      "  -o <option>   Enable a context option flag by name\n"
                      "                Possible values:\n"
                      "                  atline:      JSOPTION_ATLINE\n"
                      "                  tracejit:    JSOPTION_JIT\n"
                      "                  methodjit:   JSOPTION_METHODJIT\n"
                      "                  relimit:     JSOPTION_RELIMIT\n"
                      "                  strict:      JSOPTION_STRICT\n"
                      "                  werror:      JSOPTION_WERROR\n"
                      "                  xml:         JSOPTION_XML\n"
                      "  -v <version>  Set the JavaScript language version\n"
                      "                Possible values:\n"
                      "                  150:  JavaScript 1.5\n"
                      "                  160:  JavaScript 1.6\n"
                      "                  170:  JavaScript 1.7\n"
                      "                  180:  JavaScript 1.8\n"
                      "                  185:  JavaScript 1.8.5 (default)\n"
                      "  -f <file>     Load and execute JavaScript source <file>\n"
                      "                Note: this option switches to non-interactive mode.\n"
                      "  -e <source>   Execute JavaScript <source>\n"
                      "                Note: this option switches to non-interactive mode.\n"
                      "  -S <size>     Set the maximum size of the stack to <size> bytes\n"
                      "                Default is %u.\n", DEFAULT_MAX_STACK_SIZE);
#ifdef DEBUG
    fprintf(gErrFile, "  -A <max>      After <max> memory allocations, act like we're OOM.\n");
    fprintf(gErrFile, "  -O            At exit, print the number of memory allocations in \n"
                      "                the program.\n");
#endif
#ifdef JS_THREADSAFE
    fprintf(gErrFile, "  -g <n>        Sleep for <n> seconds before starting (default: 0)\n");
#endif
#ifdef JS_GC_ZEAL
    fprintf(gErrFile, "  -Z <n>[,<f>[,<c>]]  Set GC zeal to <n>.\n"
                      "                Possible values for <n>:\n"
                      "                  0:  no additional GCs\n"
                      "                  1:  additional GCs at common danger points\n"
                      "                  2:  GC every <f> allocations (<f> defaults to 100)\n"
                      "                If <c> = 1, do compartment GCs. Otherwise full.\n");
#endif
#ifdef MOZ_TRACEVIS
    fprintf(gErrFile, "  -T  Start TraceVis\n");
#endif
    return 2;
}

/*
 * JSContext option name to flag map. The option names are in alphabetical
 * order for better reporting.
 */
static const struct {
    const char  *name;
    uint32      flag;
} js_options[] = {
    {"atline",          JSOPTION_ATLINE},
    {"jitprofiling",    JSOPTION_PROFILING},
    {"tracejit",        JSOPTION_JIT},
    {"methodjit",       JSOPTION_METHODJIT},
    {"methodjit_always",JSOPTION_METHODJIT_ALWAYS},
    {"relimit",         JSOPTION_RELIMIT},
    {"strict",          JSOPTION_STRICT},
    {"werror",          JSOPTION_WERROR},
    {"xml",             JSOPTION_XML},
};

static uint32
MapContextOptionNameToFlag(JSContext* cx, const char* name)
{
    for (size_t i = 0; i != JS_ARRAY_LENGTH(js_options); ++i) {
        if (strcmp(name, js_options[i].name) == 0)
            return js_options[i].flag;
    }

    char* msg = JS_sprintf_append(NULL,
                                  "unknown option name '%s'."
                                  " The valid names are ", name);
    for (size_t i = 0; i != JS_ARRAY_LENGTH(js_options); ++i) {
        if (!msg)
            break;
        msg = JS_sprintf_append(msg, "%s%s", js_options[i].name,
                                (i + 2 < JS_ARRAY_LENGTH(js_options)
                                 ? ", "
                                 : i + 2 == JS_ARRAY_LENGTH(js_options)
                                 ? " and "
                                 : "."));
    }
    if (!msg) {
        JS_ReportOutOfMemory(cx);
    } else {
        JS_ReportError(cx, msg);
        free(msg);
    }
    return 0;
}

extern JSClass global_class;

#if defined(JS_TRACER) && defined(DEBUG)
namespace js {
    extern struct JSClass jitstats_class;
    void InitJITStatsClass(JSContext *cx, JSObject *glob);
}
#endif

#ifdef JS_GC_ZEAL
static void
ParseZealArg(JSContext *cx, const char *arg)
{
    int zeal, freq = 1, compartment = 0;
    const char *p = strchr(arg, ',');

    zeal = atoi(arg);
    if (p) {
        freq = atoi(p + 1);
        p = strchr(p + 1, ',');
        if (p)
            compartment = atoi(p + 1);
    }

    JS_SetGCZeal(cx, (uint8)zeal, freq, !!compartment);
}
#endif

static int
ProcessArgs(JSContext *cx, JSObject *obj, char **argv, int argc)
{
    int i, j, length;
    JSObject *argsObj;
    char *filename = NULL;
    JSBool isInteractive = JS_TRUE;
    JSBool forceTTY = JS_FALSE;

    /*
     * Scan past all optional arguments so we can create the arguments object
     * before processing any -f options, which must interleave properly with
     * -v and -w options.  This requires two passes, and without getopt, we'll
     * have to keep the option logic here and in the second for loop in sync.
     */
    for (i = 0; i < argc; i++) {
        if (argv[i][0] != '-' || argv[i][1] == '\0') {
            ++i;
            break;
        }
        switch (argv[i][1]) {
          case 'c':
          case 'f':
          case 'e':
          case 'v':
          case 'S':
          case 't':
#ifdef JS_GC_ZEAL
          case 'Z':
#endif
#ifdef MOZ_TRACEVIS
          case 'T':
#endif
          case 'g':
          case 'A':
            ++i;
            break;
          default:;
        }
    }

    /*
     * Create arguments early and define it to root it, so it's safe from any
     * GC calls nested below, and so it is available to -f <file> arguments.
     */
    argsObj = JS_NewArrayObject(cx, 0, NULL);
    if (!argsObj)
        return 1;
    if (!JS_DefineProperty(cx, obj, "arguments", OBJECT_TO_JSVAL(argsObj),
                           NULL, NULL, 0)) {
        return 1;
    }

    length = argc - i;
    for (j = 0; j < length; j++) {
        JSString *str = JS_NewStringCopyZ(cx, argv[i++]);
        if (!str)
            return 1;
        if (!JS_DefineElement(cx, argsObj, j, STRING_TO_JSVAL(str),
                              NULL, NULL, JSPROP_ENUMERATE)) {
            return 1;
        }
    }

    for (i = 0; i < argc; i++) {
        if (argv[i][0] != '-' || argv[i][1] == '\0') {
            filename = argv[i++];
            isInteractive = JS_FALSE;
            break;
        }

        switch (argv[i][1]) {
        case 'v':
            if (++i == argc)
                return usage();

            JS_SetVersion(cx, (JSVersion) atoi(argv[i]));
            break;

#ifdef JS_GC_ZEAL
        case 'Z':
            if (++i == argc)
                return usage();
            ParseZealArg(cx, argv[i]);
            break;
#endif
#ifdef DEBUG
        case 'A':
            /* Handled at the very start of main(). */
            ++i; /* skip the argument */
            break;

        case 'O':
            OOM_printAllocationCount = JS_TRUE;
            break;
#endif
        case 'w':
            reportWarnings = JS_TRUE;
            break;

        case 'W':
            reportWarnings = JS_FALSE;
            break;

        case 's':
            JS_ToggleOptions(cx, JSOPTION_STRICT);
            break;

        case 'E':
            JS_ToggleOptions(cx, JSOPTION_RELIMIT);
            break;

        case 'x':
            JS_ToggleOptions(cx, JSOPTION_XML);
            break;

        case 'b':
            printTiming = true;
            break;

        case 'j':
            enableTraceJit = !enableTraceJit;
            JS_ToggleOptions(cx, JSOPTION_JIT);
#if defined(JS_TRACER) && defined(DEBUG)
            js::InitJITStatsClass(cx, JS_GetGlobalObject(cx));
            JS_DefineObject(cx, JS_GetGlobalObject(cx), "tracemonkey",
                            &js::jitstats_class, NULL, 0);
#endif
            break;

        case 'm':
            enableMethodJit = !enableMethodJit;
            JS_ToggleOptions(cx, JSOPTION_METHODJIT);
            break;

        case 'a':
            JS_ToggleOptions(cx, JSOPTION_METHODJIT_ALWAYS);
            break;

        case 'p':
            enableProfiling = !enableProfiling;
            JS_ToggleOptions(cx, JSOPTION_PROFILING);
            break;

        case 'o':
          {
            if (++i == argc)
                return usage();

            uint32 flag = MapContextOptionNameToFlag(cx, argv[i]);
            if (flag == 0)
                return gExitCode;
            JS_ToggleOptions(cx, flag);
            break;
          }
        case 'P':
            if (JS_GET_CLASS(cx, JS_GetPrototype(cx, obj)) != &global_class) {
                JSObject *gobj;

                if (!JS_DeepFreezeObject(cx, obj))
                    return JS_FALSE;
                gobj = JS_NewGlobalObject(cx, &global_class);
                if (!gobj)
                    return JS_FALSE;
                if (!JS_SetPrototype(cx, gobj, obj))
                    return JS_FALSE;
                JS_SetParent(cx, gobj, NULL);
                JS_SetGlobalObject(cx, gobj);
                obj = gobj;
            }
            break;

        case 't':
            if (++i == argc)
                return usage();

            if (!SetTimeoutValue(cx, atof(argv[i])))
                return JS_FALSE;

            break;

        case 'c':
            /* set stack chunk size */
            gStackChunkSize = atoi(argv[++i]);
            break;

        case 'f':
            if (++i == argc)
                return usage();

            Process(cx, obj, argv[i], JS_FALSE);
            if (gExitCode != 0)
                return gExitCode;

            /*
             * XXX: js -f foo.js should interpret foo.js and then
             * drop into interactive mode, but that breaks the test
             * harness. Just execute foo.js for now.
             */
            isInteractive = JS_FALSE;
            break;

        case 'e':
        {
            jsval rval;

            if (++i == argc)
                return usage();

            /* Pass a filename of -e to imitate PERL */
            JS_EvaluateScript(cx, obj, argv[i], strlen(argv[i]),
                              "-e", 1, &rval);

            isInteractive = JS_FALSE;
            break;

        }
        case 'C':
            compileOnly = JS_TRUE;
            isInteractive = JS_FALSE;
            break;

        case 'i':
            isInteractive = forceTTY = JS_TRUE;
            break;

        case 'S':
            if (++i == argc)
                return usage();

            /* Set maximum stack size. */
            gMaxStackSize = atoi(argv[i]);
            break;

        case 'd':
            JS_SetRuntimeDebugMode(JS_GetRuntime(cx), JS_TRUE);
            JS_SetDebugMode(cx, JS_TRUE);
            break;

        case 'D':
            enableDisassemblyDumps = true;
            JS_ToggleOptions(cx, JSOPTION_PCCOUNT);
            break;

        case 'z':
            obj = split_setup(cx, JS_FALSE);
            if (!obj)
                return gExitCode;
            break;
#ifdef MOZ_TRACEVIS
        case 'T':
            if (++i == argc)
                return usage();

            StartTraceVis(argv[i]);
            break;
#endif
#ifdef JS_THREADSAFE
        case 'g':
            if (++i == argc)
                return usage();

            PR_Sleep(PR_SecondsToInterval(atoi(argv[i])));
            break;
#endif

        case 'U': /* Already handled in main() */
            break;

        default:
            return usage();
        }
    }

    if (filename || isInteractive)
        Process(cx, obj, filename, forceTTY);
    return gExitCode;
}

static JSBool
Version(JSContext *cx, uintN argc, jsval *vp)
{
    jsval *argv = JS_ARGV(cx, vp);
    if (argc > 0 && JSVAL_IS_INT(argv[0]))
        *vp = INT_TO_JSVAL(JS_SetVersion(cx, (JSVersion) JSVAL_TO_INT(argv[0])));
    else
        *vp = INT_TO_JSVAL(JS_GetVersion(cx));
    return JS_TRUE;
}

static JSBool
RevertVersion(JSContext *cx, uintN argc, jsval *vp)
{
    js_RevertVersion(cx);
    JS_SET_RVAL(cx, vp, JSVAL_VOID);
    return JS_TRUE;
}

static JSBool
Options(JSContext *cx, uintN argc, jsval *vp)
{
    uint32 optset, flag;
    JSString *str;
    char *names;
    JSBool found;

    optset = 0;
    jsval *argv = JS_ARGV(cx, vp);
    for (uintN i = 0; i < argc; i++) {
        str = JS_ValueToString(cx, argv[i]);
        if (!str)
            return JS_FALSE;
        argv[i] = STRING_TO_JSVAL(str);
        JSAutoByteString opt(cx, str);
        if (!opt)
            return JS_FALSE;
        flag = MapContextOptionNameToFlag(cx, opt.ptr());
        if (!flag)
            return JS_FALSE;
        optset |= flag;
    }
    optset = JS_ToggleOptions(cx, optset);

    names = NULL;
    found = JS_FALSE;
    for (size_t i = 0; i != JS_ARRAY_LENGTH(js_options); i++) {
        if (js_options[i].flag & optset) {
            found = JS_TRUE;
            names = JS_sprintf_append(names, "%s%s",
                                      names ? "," : "", js_options[i].name);
            if (!names)
                break;
        }
    }
    if (!found)
        names = strdup("");
    if (!names) {
        JS_ReportOutOfMemory(cx);
        return JS_FALSE;
    }
    str = JS_NewStringCopyZ(cx, names);
    free(names);
    if (!str)
        return JS_FALSE;
    *vp = STRING_TO_JSVAL(str);
    return JS_TRUE;
}

static JSBool
Load(JSContext *cx, uintN argc, jsval *vp)
{
    JSObject *thisobj = JS_THIS_OBJECT(cx, vp);
    if (!thisobj)
        return JS_FALSE;

    jsval *argv = JS_ARGV(cx, vp);
    for (uintN i = 0; i < argc; i++) {
        JSString *str = JS_ValueToString(cx, argv[i]);
        if (!str)
            return false;
        argv[i] = STRING_TO_JSVAL(str);
        JSAutoByteString filename(cx, str);
        if (!filename)
            return JS_FALSE;
        errno = 0;
        uint32 oldopts = JS_GetOptions(cx);
        JS_SetOptions(cx, oldopts | JSOPTION_COMPILE_N_GO | JSOPTION_NO_SCRIPT_RVAL);
        JSObject *scriptObj = JS_CompileFile(cx, thisobj, filename.ptr());
        JS_SetOptions(cx, oldopts);
        if (!scriptObj)
            return false;

        if (!compileOnly && !JS_ExecuteScript(cx, thisobj, scriptObj, NULL))
            return false;
    }

    return true;
}

static JSBool
Evaluate(JSContext *cx, uintN argc, jsval *vp)
{
    if (argc != 1 || !JSVAL_IS_STRING(JS_ARGV(cx, vp)[0])) {
        JS_ReportErrorNumber(cx, my_GetErrorMessage, NULL,
                             (argc != 1) ? JSSMSG_NOT_ENOUGH_ARGS : JSSMSG_INVALID_ARGS,
                             "evaluate");
        return false;
    }

    JSString *code = JSVAL_TO_STRING(JS_ARGV(cx, vp)[0]);

    size_t codeLength;
    const jschar *codeChars = JS_GetStringCharsAndLength(cx, code, &codeLength);
    if (!codeChars)
        return false;

    JSObject *thisobj = JS_THIS_OBJECT(cx, vp);
    if (!thisobj)
        return false;

    if ((JS_GET_CLASS(cx, thisobj)->flags & JSCLASS_IS_GLOBAL) != JSCLASS_IS_GLOBAL) {
        JS_ReportErrorNumber(cx, js_GetErrorMessage, NULL, JSMSG_UNEXPECTED_TYPE,
                             "this-value passed to evaluate()", "not a global object");
        return false;
    }

    JS_SET_RVAL(cx, vp, JSVAL_VOID);
    return JS_EvaluateUCScript(cx, thisobj, codeChars, codeLength, "@evaluate", 0, NULL);
}

static JSString *
FileAsString(JSContext *cx, const char *pathname)
{
    FILE *file;
    JSString *str = NULL;
    size_t len, cc;
    char *buf;

    file = fopen(pathname, "rb");
    if (!file) {
        JS_ReportError(cx, "can't open %s: %s", pathname, strerror(errno));
        return NULL;
    }

    if (fseek(file, 0, SEEK_END) != 0) {
        JS_ReportError(cx, "can't seek end of %s", pathname);
    } else {
        len = ftell(file);
        if (fseek(file, 0, SEEK_SET) != 0) {
            JS_ReportError(cx, "can't seek start of %s", pathname);
        } else {
            buf = (char*) JS_malloc(cx, len + 1);
            if (buf) {
                cc = fread(buf, 1, len, file);
                if (cc != len) {
                    JS_ReportError(cx, "can't read %s: %s", pathname,
                                   (ptrdiff_t(cc) < 0) ? strerror(errno) : "short read");
                } else {
                    jschar *ucbuf;
                    size_t uclen;

                    len = (size_t)cc;

                    if (!JS_DecodeUTF8(cx, buf, len, NULL, &uclen)) {
                        JS_ReportError(cx, "Invalid UTF-8 in file '%s'", pathname);
                        gExitCode = EXITCODE_RUNTIME_ERROR;
                        return NULL;
                    }

                    ucbuf = (jschar*)malloc(uclen * sizeof(jschar));
                    JS_DecodeUTF8(cx, buf, len, ucbuf, &uclen);
                    str = JS_NewUCStringCopyN(cx, ucbuf, uclen);
                    free(ucbuf);
                }
                JS_free(cx, buf);
            }
        }
    }
    fclose(file);

    return str;
}

static JSObject *
FileAsTypedArray(JSContext *cx, const char *pathname)
{
    FILE *file = fopen(pathname, "rb");
    if (!file) {
        JS_ReportError(cx, "can't open %s: %s", pathname, strerror(errno));
        return NULL;
    }

    JSObject *obj = NULL;
    if (fseek(file, 0, SEEK_END) != 0) {
        JS_ReportError(cx, "can't seek end of %s", pathname);
    } else {
        size_t len = ftell(file);
        if (fseek(file, 0, SEEK_SET) != 0) {
            JS_ReportError(cx, "can't seek start of %s", pathname);
        } else {
            obj = js_CreateTypedArray(cx, TypedArray::TYPE_UINT8, len);
            if (!obj)
                return NULL;
            char *buf = (char *) TypedArray::fromJSObject(obj)->data;
            size_t cc = fread(buf, 1, len, file);
            if (cc != len) {
                JS_ReportError(cx, "can't read %s: %s", pathname,
                               (ptrdiff_t(cc) < 0) ? strerror(errno) : "short read");
                obj = NULL;
            }
        }
    }
    fclose(file);
    return obj;
}

/*
 * Function to run scripts and return compilation + execution time. Semantics
 * are closely modelled after the equivalent function in WebKit, as this is used
 * to produce benchmark timings by SunSpider.
 */
static JSBool
Run(JSContext *cx, uintN argc, jsval *vp)
{
    if (argc != 1) {
        JS_ReportErrorNumber(cx, my_GetErrorMessage, NULL, JSSMSG_INVALID_ARGS, "run");
        return false;
    }

    JSObject *thisobj = JS_THIS_OBJECT(cx, vp);
    if (!thisobj)
        return false;

    jsval *argv = JS_ARGV(cx, vp);
    JSString *str = JS_ValueToString(cx, argv[0]);
    if (!str)
        return false;
    argv[0] = STRING_TO_JSVAL(str);
    JSAutoByteString filename(cx, str);
    if (!filename)
        return false;

    const jschar *ucbuf = NULL;
    size_t buflen;
    str = FileAsString(cx, filename.ptr());
    if (str)
        ucbuf = JS_GetStringCharsAndLength(cx, str, &buflen);
    if (!ucbuf)
        return false;

    JS::Anchor<JSString *> a_str(str);
    uint32 oldopts = JS_GetOptions(cx);
    JS_SetOptions(cx, oldopts | JSOPTION_COMPILE_N_GO | JSOPTION_NO_SCRIPT_RVAL);

    int64 startClock = PRMJ_Now();
    JSObject *scriptObj = JS_CompileUCScript(cx, thisobj, ucbuf, buflen, filename.ptr(), 1);
    JS_SetOptions(cx, oldopts);
    if (!scriptObj || !JS_ExecuteScript(cx, thisobj, scriptObj, NULL))
        return false;

    int64 endClock = PRMJ_Now();
    JS_SET_RVAL(cx, vp, DOUBLE_TO_JSVAL((endClock - startClock) / double(PRMJ_USEC_PER_MSEC)));
    return true;
}

/*
 * function readline()
 * Provides a hook for scripts to read a line from stdin.
 */
static JSBool
ReadLine(JSContext *cx, uintN argc, jsval *vp)
{
#define BUFSIZE 256
    FILE *from;
    char *buf, *tmp;
    size_t bufsize, buflength, gotlength;
    JSBool sawNewline;
    JSString *str;

    from = stdin;
    buflength = 0;
    bufsize = BUFSIZE;
    buf = (char *) JS_malloc(cx, bufsize);
    if (!buf)
        return JS_FALSE;

    sawNewline = JS_FALSE;
    while ((gotlength =
            js_fgets(buf + buflength, bufsize - buflength, from)) > 0) {
        buflength += gotlength;

        /* Are we done? */
        if (buf[buflength - 1] == '\n') {
            buf[buflength - 1] = '\0';
            sawNewline = JS_TRUE;
            break;
        } else if (buflength < bufsize - 1) {
            break;
        }

        /* Else, grow our buffer for another pass. */
        bufsize *= 2;
        if (bufsize > buflength) {
            tmp = (char *) JS_realloc(cx, buf, bufsize);
        } else {
            JS_ReportOutOfMemory(cx);
            tmp = NULL;
        }

        if (!tmp) {
            JS_free(cx, buf);
            return JS_FALSE;
        }

        buf = tmp;
    }

    /* Treat the empty string specially. */
    if (buflength == 0) {
        *vp = feof(from) ? JSVAL_NULL : JS_GetEmptyStringValue(cx);
        JS_free(cx, buf);
        return JS_TRUE;
    }

    /* Shrink the buffer to the real size. */
    tmp = (char *) JS_realloc(cx, buf, buflength);
    if (!tmp) {
        JS_free(cx, buf);
        return JS_FALSE;
    }

    buf = tmp;

    /*
     * Turn buf into a JSString. Note that buflength includes the trailing null
     * character.
     */
    str = JS_NewStringCopyN(cx, buf, sawNewline ? buflength - 1 : buflength);
    JS_free(cx, buf);
    if (!str)
        return JS_FALSE;

    *vp = STRING_TO_JSVAL(str);
    return JS_TRUE;
}

static JSBool
PutStr(JSContext *cx, uintN argc, jsval *vp)
{
    jsval *argv;
    JSString *str;
    char *bytes;

    if (argc != 0) {
        argv = JS_ARGV(cx, vp);
        str = JS_ValueToString(cx, argv[0]);
        if (!str)
            return JS_FALSE;
        bytes = JS_EncodeString(cx, str);
        if (!bytes)
            return JS_FALSE;
        fputs(bytes, gOutFile);
        JS_free(cx, bytes);
        fflush(gOutFile);
    }

    JS_SET_RVAL(cx, vp, JSVAL_VOID);
    return JS_TRUE;
}

static JSBool
Now(JSContext *cx, uintN argc, jsval *vp)
{
    jsdouble now = PRMJ_Now() / double(PRMJ_USEC_PER_MSEC);
    JS_SET_RVAL(cx, vp, DOUBLE_TO_JSVAL(now));
    return true;
}

static JSBool
Print(JSContext *cx, uintN argc, jsval *vp)
{
    jsval *argv;
    uintN i;
    JSString *str;
    char *bytes;

    argv = JS_ARGV(cx, vp);
    for (i = 0; i < argc; i++) {
        str = JS_ValueToString(cx, argv[i]);
        if (!str)
            return JS_FALSE;
        bytes = JS_EncodeString(cx, str);
        if (!bytes)
            return JS_FALSE;
        fprintf(gOutFile, "%s%s", i ? " " : "", bytes);
        JS_free(cx, bytes);
    }

    fputc('\n', gOutFile);
    fflush(gOutFile);

    JS_SET_RVAL(cx, vp, JSVAL_VOID);
    return JS_TRUE;
}

static JSBool
Help(JSContext *cx, uintN argc, jsval *vp);

static JSBool
Quit(JSContext *cx, uintN argc, jsval *vp)
{
    JS_ConvertArguments(cx, argc, JS_ARGV(cx, vp), "/ i", &gExitCode);

    gQuitting = JS_TRUE;
#ifdef JS_THREADSAFE
    if (gWorkerThreadPool)
        js::workers::terminateAll(JS_GetRuntime(cx), gWorkerThreadPool);
#endif
    return JS_FALSE;
}

static const char *
ToSource(JSContext *cx, jsval *vp, JSAutoByteString *bytes)
{
    JSString *str = JS_ValueToSource(cx, *vp);
    if (str) {
        *vp = STRING_TO_JSVAL(str);
        if (bytes->encode(cx, str))
            return bytes->ptr();
    }
    JS_ClearPendingException(cx);
    return "<<error converting value to string>>";
}

static JSBool
AssertEq(JSContext *cx, uintN argc, jsval *vp)
{
    if (!(argc == 2 || (argc == 3 && JSVAL_IS_STRING(JS_ARGV(cx, vp)[2])))) {
        JS_ReportErrorNumber(cx, my_GetErrorMessage, NULL,
                             (argc < 2)
                             ? JSSMSG_NOT_ENOUGH_ARGS
                             : (argc == 3)
                             ? JSSMSG_INVALID_ARGS
                             : JSSMSG_TOO_MANY_ARGS,
                             "assertEq");
        return JS_FALSE;
    }

    jsval *argv = JS_ARGV(cx, vp);
    JSBool same;
    if (!JS_SameValue(cx, argv[0], argv[1], &same))
        return JS_FALSE;
    if (!same) {
        JSAutoByteString bytes0, bytes1;
        const char *actual = ToSource(cx, &argv[0], &bytes0);
        const char *expected = ToSource(cx, &argv[1], &bytes1);
        if (argc == 2) {
            JS_ReportErrorNumber(cx, my_GetErrorMessage, NULL, JSSMSG_ASSERT_EQ_FAILED,
                                 actual, expected);
        } else {
            JSAutoByteString bytes2(cx, JSVAL_TO_STRING(argv[2]));
            if (!bytes2)
                return JS_FALSE;
            JS_ReportErrorNumber(cx, my_GetErrorMessage, NULL, JSSMSG_ASSERT_EQ_FAILED_MSG,
                                 actual, expected, bytes2.ptr());
        }
        return JS_FALSE;
    }
    JS_SET_RVAL(cx, vp, JSVAL_VOID);
    return JS_TRUE;
}

static JSBool
AssertJit(JSContext *cx, uintN argc, jsval *vp)
{
#ifdef JS_METHODJIT
    if (JS_GetOptions(cx) & JSOPTION_METHODJIT) {
        if (!cx->fp()->script()->getJIT(cx->fp()->isConstructing())) {
            JS_ReportErrorNumber(cx, my_GetErrorMessage, NULL, JSSMSG_ASSERT_JIT_FAILED);
            return JS_FALSE;
        }
    }
#endif

    JS_SET_RVAL(cx, vp, JSVAL_VOID);
    return JS_TRUE;
}

static JSBool
GC(JSContext *cx, uintN argc, jsval *vp)
{
    JSCompartment *comp = NULL;
    if (argc == 1) {
        Value arg = Valueify(vp[2]);
        if (arg.isObject())
            comp = arg.toObject().unwrap()->compartment();
    }

    size_t preBytes = cx->runtime->gcBytes;
    JS_CompartmentGC(cx, comp);

    char buf[256];
    JS_snprintf(buf, sizeof(buf), "before %lu, after %lu, break %08lx\n",
                (unsigned long)preBytes, (unsigned long)cx->runtime->gcBytes,
#ifdef HAVE_SBRK
                (unsigned long)sbrk(0)
#else
                0
#endif
                );
    *vp = STRING_TO_JSVAL(JS_NewStringCopyZ(cx, buf));
    return true;
}

static JSBool
GCParameter(JSContext *cx, uintN argc, jsval *vp)
{
    static const struct {
        const char      *name;
        JSGCParamKey    param;
    } paramMap[] = {
        {"maxBytes",            JSGC_MAX_BYTES },
        {"maxMallocBytes",      JSGC_MAX_MALLOC_BYTES},
        {"gcStackpoolLifespan", JSGC_STACKPOOL_LIFESPAN},
        {"gcBytes",             JSGC_BYTES},
        {"gcNumber",            JSGC_NUMBER},
    };

    JSString *str;
    if (argc == 0) {
        str = JS_ValueToString(cx, JSVAL_VOID);
        JS_ASSERT(str);
    } else {
        str = JS_ValueToString(cx, vp[2]);
        if (!str)
            return JS_FALSE;
        vp[2] = STRING_TO_JSVAL(str);
    }

    JSFlatString *flatStr = JS_FlattenString(cx, str);
    if (!flatStr)
        return JS_FALSE;

    size_t paramIndex = 0;
    for (;; paramIndex++) {
        if (paramIndex == JS_ARRAY_LENGTH(paramMap)) {
            JS_ReportError(cx,
                           "the first argument argument must be maxBytes, "
                           "maxMallocBytes, gcStackpoolLifespan, gcBytes or "
                           "gcNumber");
            return JS_FALSE;
        }
        if (JS_FlatStringEqualsAscii(flatStr, paramMap[paramIndex].name))
            break;
    }
    JSGCParamKey param = paramMap[paramIndex].param;

    if (argc == 1) {
        uint32 value = JS_GetGCParameter(cx->runtime, param);
        return JS_NewNumberValue(cx, value, &vp[0]);
    }

    if (param == JSGC_NUMBER ||
        param == JSGC_BYTES) {
        JS_ReportError(cx, "Attempt to change read-only parameter %s",
                       paramMap[paramIndex].name);
        return JS_FALSE;
    }

    uint32 value;
    if (!JS_ValueToECMAUint32(cx, vp[3], &value)) {
        JS_ReportError(cx,
                       "the second argument must be convertable to uint32 "
                       "with non-zero value");
        return JS_FALSE;
    }
    JS_SetGCParameter(cx->runtime, param, value);
    *vp = JSVAL_VOID;
    return JS_TRUE;
}

static JSBool
InternalConst(JSContext *cx, uintN argc, jsval *vp)
{
    if (argc != 1) {
        JS_ReportError(cx, "the function takes exactly one argument");
        return false;
    }

    JSString *str = JS_ValueToString(cx, vp[2]);
    if (!str)
        return false;
    JSFlatString *flat = JS_FlattenString(cx, str);
    if (!flat)
        return false;

    if (JS_FlatStringEqualsAscii(flat, "OBJECT_MARK_STACK_LENGTH")) {
        vp[0] = UINT_TO_JSVAL(js::OBJECT_MARK_STACK_SIZE / sizeof(JSObject *));
    } else {
        JS_ReportError(cx, "unknown const name");
        return false;
    }
    return true;
}

#ifdef JS_GC_ZEAL
static JSBool
GCZeal(JSContext *cx, uintN argc, jsval *vp)
{
    uint32 zeal, frequency = JS_DEFAULT_ZEAL_FREQ;
    JSBool compartment = JS_FALSE;

    if (argc > 3) {
        JS_ReportErrorNumber(cx, my_GetErrorMessage, NULL, JSSMSG_TOO_MANY_ARGS, "gczeal");
        return JS_FALSE;
    }
    if (!JS_ValueToECMAUint32(cx, argc < 1 ? JSVAL_VOID : vp[2], &zeal))
        return JS_FALSE;
    if (argc >= 2)
        if (!JS_ValueToECMAUint32(cx, vp[3], &frequency))
            return JS_FALSE;
    if (argc >= 3)
        compartment = js_ValueToBoolean(Valueify(vp[3]));

    JS_SetGCZeal(cx, (uint8)zeal, frequency, compartment);
    *vp = JSVAL_VOID;
    return JS_TRUE;
}

static JSBool
ScheduleGC(JSContext *cx, uintN argc, jsval *vp)
{
    uint32 count;
    bool compartment = false;

    if (argc != 1 && argc != 2) {
        JS_ReportErrorNumber(cx, my_GetErrorMessage, NULL,
                             (argc < 1)
                             ? JSSMSG_NOT_ENOUGH_ARGS
                             : JSSMSG_TOO_MANY_ARGS,
                             "schedulegc");
        return JS_FALSE;
    }
    if (!JS_ValueToECMAUint32(cx, vp[2], &count))
        return JS_FALSE;
    if (argc == 2)
        compartment = js_ValueToBoolean(Valueify(vp[3]));

    JS_ScheduleGC(cx, count, compartment);
    *vp = JSVAL_VOID;
    return JS_TRUE;
}
#endif /* JS_GC_ZEAL */

typedef struct JSCountHeapNode JSCountHeapNode;

struct JSCountHeapNode {
    void                *thing;
    int32               kind;
    JSCountHeapNode     *next;
};

typedef struct JSCountHeapTracer {
    JSTracer            base;
    JSDHashTable        visited;
    JSBool              ok;
    JSCountHeapNode     *traceList;
    JSCountHeapNode     *recycleList;
} JSCountHeapTracer;

static void
CountHeapNotify(JSTracer *trc, void *thing, uint32 kind)
{
    JSCountHeapTracer *countTracer;
    JSDHashEntryStub *entry;
    JSCountHeapNode *node;

    JS_ASSERT(trc->callback == CountHeapNotify);
    countTracer = (JSCountHeapTracer *)trc;
    if (!countTracer->ok)
        return;

    entry = (JSDHashEntryStub *)
            JS_DHashTableOperate(&countTracer->visited, thing, JS_DHASH_ADD);
    if (!entry) {
        JS_ReportOutOfMemory(trc->context);
        countTracer->ok = JS_FALSE;
        return;
    }
    if (entry->key)
        return;
    entry->key = thing;

    node = countTracer->recycleList;
    if (node) {
        countTracer->recycleList = node->next;
    } else {
        node = (JSCountHeapNode *) JS_malloc(trc->context, sizeof *node);
        if (!node) {
            countTracer->ok = JS_FALSE;
            return;
        }
    }
    node->thing = thing;
    node->kind = kind;
    node->next = countTracer->traceList;
    countTracer->traceList = node;
}

static JSBool
CountHeap(JSContext *cx, uintN argc, jsval *vp)
{
    void* startThing;
    int32 startTraceKind;
    jsval v;
    int32 traceKind, i;
    JSString *str;
    JSCountHeapTracer countTracer;
    JSCountHeapNode *node;
    size_t counter;

    static const struct {
        const char       *name;
        int32             kind;
    } traceKindNames[] = {
        { "all",        -1                  },
        { "object",     JSTRACE_OBJECT      },
        { "string",     JSTRACE_STRING      },
#if JS_HAS_XML_SUPPORT
        { "xml",        JSTRACE_XML         },
#endif
    };

    startThing = NULL;
    startTraceKind = 0;
    if (argc > 0) {
        v = JS_ARGV(cx, vp)[0];
        if (JSVAL_IS_TRACEABLE(v)) {
            startThing = JSVAL_TO_TRACEABLE(v);
            startTraceKind = JSVAL_TRACE_KIND(v);
        } else if (!JSVAL_IS_NULL(v)) {
            JS_ReportError(cx,
                           "the first argument is not null or a heap-allocated "
                           "thing");
            return JS_FALSE;
        }
    }

    traceKind = -1;
    if (argc > 1) {
        str = JS_ValueToString(cx, JS_ARGV(cx, vp)[1]);
        if (!str)
            return JS_FALSE;
        JSFlatString *flatStr = JS_FlattenString(cx, str);
        if (!flatStr)
            return JS_FALSE;
        for (i = 0; ;) {
            if (JS_FlatStringEqualsAscii(flatStr, traceKindNames[i].name)) {
                traceKind = traceKindNames[i].kind;
                break;
            }
            if (++i == JS_ARRAY_LENGTH(traceKindNames)) {
                JSAutoByteString bytes(cx, str);
                if (!!bytes)
                    JS_ReportError(cx, "trace kind name '%s' is unknown", bytes.ptr());
                return JS_FALSE;
            }
        }
    }

    JS_TRACER_INIT(&countTracer.base, cx, CountHeapNotify);
    if (!JS_DHashTableInit(&countTracer.visited, JS_DHashGetStubOps(),
                           NULL, sizeof(JSDHashEntryStub),
                           JS_DHASH_DEFAULT_CAPACITY(100))) {
        JS_ReportOutOfMemory(cx);
        return JS_FALSE;
    }
    countTracer.ok = JS_TRUE;
    countTracer.traceList = NULL;
    countTracer.recycleList = NULL;

    if (!startThing) {
        JS_TraceRuntime(&countTracer.base);
    } else {
        JS_SET_TRACING_NAME(&countTracer.base, "root");
        JS_CallTracer(&countTracer.base, startThing, startTraceKind);
    }

    counter = 0;
    while ((node = countTracer.traceList) != NULL) {
        if (traceKind == -1 || node->kind == traceKind)
            counter++;
        countTracer.traceList = node->next;
        node->next = countTracer.recycleList;
        countTracer.recycleList = node;
        JS_TraceChildren(&countTracer.base, node->thing, node->kind);
    }
    while ((node = countTracer.recycleList) != NULL) {
        countTracer.recycleList = node->next;
        JS_free(cx, node);
    }
    JS_DHashTableFinish(&countTracer.visited);

    return countTracer.ok && JS_NewNumberValue(cx, (jsdouble) counter, vp);
}

static jsrefcount finalizeCount = 0;

static void
finalize_counter_finalize(JSContext *cx, JSObject *obj)
{
    JS_ATOMIC_INCREMENT(&finalizeCount);
}

static JSClass FinalizeCounterClass = {
    "FinalizeCounter", JSCLASS_IS_ANONYMOUS,
    JS_PropertyStub,       /* addProperty */
    JS_PropertyStub,       /* delProperty */
    JS_PropertyStub,       /* getProperty */
    JS_StrictPropertyStub, /* setProperty */
    JS_EnumerateStub,
    JS_ResolveStub,
    JS_ConvertStub,
    finalize_counter_finalize
};

static JSBool
MakeFinalizeObserver(JSContext *cx, uintN argc, jsval *vp)
{
    JSObject *obj = JS_NewObjectWithGivenProto(cx, &FinalizeCounterClass, NULL,
                                               JS_GetGlobalObject(cx));
    if (!obj)
        return false;
    *vp = OBJECT_TO_JSVAL(obj);
    return true;
}

static JSBool
FinalizeCount(JSContext *cx, uintN argc, jsval *vp)
{
    *vp = INT_TO_JSVAL(finalizeCount);
    return true;
}

static JSScript *
ValueToScript(JSContext *cx, jsval v)
{
    JSScript *script = NULL;
    JSFunction *fun;

    if (!JSVAL_IS_PRIMITIVE(v)) {
        JSObject *obj = JSVAL_TO_OBJECT(v);
        JSClass *clasp = JS_GET_CLASS(cx, obj);

        if (clasp == Jsvalify(&js_ScriptClass)) {
            script = (JSScript *) JS_GetPrivate(cx, obj);
        } else if (clasp == Jsvalify(&js_GeneratorClass)) {
            JSGenerator *gen = (JSGenerator *) JS_GetPrivate(cx, obj);
            fun = gen->floatingFrame()->fun();
            script = FUN_SCRIPT(fun);
        }
    }

    if (!script) {
        fun = JS_ValueToFunction(cx, v);
        if (!fun)
            return NULL;
        script = FUN_SCRIPT(fun);
        if (!script) {
            JS_ReportErrorNumber(cx, my_GetErrorMessage, NULL,
                                 JSSMSG_SCRIPTS_ONLY);
        }
    }

    return script;
}

static JSBool
SetDebug(JSContext *cx, uintN argc, jsval *vp)
{
    jsval *argv = JS_ARGV(cx, vp);
    if (argc == 0 || !JSVAL_IS_BOOLEAN(argv[0])) {
        JS_ReportErrorNumber(cx, my_GetErrorMessage, NULL,
                             JSSMSG_NOT_ENOUGH_ARGS, "setDebug");
        return JS_FALSE;
    }

    /*
     * Debug mode can only be set when there is no JS code executing on the
     * stack. Unfortunately, that currently means that this call will fail
     * unless debug mode is already set to what you're trying to set it to.
     * In the future, this restriction may be lifted.
     */

    JSBool ok = JS_SetDebugMode(cx, JSVAL_TO_BOOLEAN(argv[0]));
    if (ok)
        JS_SET_RVAL(cx, vp, JSVAL_TRUE);
    return ok;
}

static JSBool
GetTrapArgs(JSContext *cx, uintN argc, jsval *argv, JSScript **scriptp,
            int32 *ip)
{
    jsval v;
    uintN intarg;
    JSScript *script;

    *scriptp = JS_GetFrameScript(cx, JS_GetScriptedCaller(cx, NULL));
    *ip = 0;
    if (argc != 0) {
        v = argv[0];
        intarg = 0;
        if (!JSVAL_IS_PRIMITIVE(v) &&
            (JS_GET_CLASS(cx, JSVAL_TO_OBJECT(v)) == Jsvalify(&js_FunctionClass) ||
             JS_GET_CLASS(cx, JSVAL_TO_OBJECT(v)) == Jsvalify(&js_ScriptClass))) {
            script = ValueToScript(cx, v);
            if (!script)
                return JS_FALSE;
            *scriptp = script;
            intarg++;
        }
        if (argc > intarg) {
            if (!JS_ValueToInt32(cx, argv[intarg], ip))
                return JS_FALSE;
        }
    }
    return JS_TRUE;
}

static JSTrapStatus
TrapHandler(JSContext *cx, JSScript *, jsbytecode *pc, jsval *rval,
            jsval closure)
{
    JSString *str = JSVAL_TO_STRING(closure);
    JSStackFrame *caller = JS_GetScriptedCaller(cx, NULL);
    JSScript *script = JS_GetFrameScript(cx, caller);

    size_t length;
    const jschar *chars = JS_GetStringCharsAndLength(cx, str, &length);
    if (!chars)
        return JSTRAP_ERROR;

    if (!JS_EvaluateUCInStackFrame(cx, caller, chars, length,
                                   script->filename,
                                   script->lineno,
                                   rval)) {
        return JSTRAP_ERROR;
    }
    if (!JSVAL_IS_VOID(*rval))
        return JSTRAP_RETURN;
    return JSTRAP_CONTINUE;
}

static JSBool
Trap(JSContext *cx, uintN argc, jsval *vp)
{
    JSString *str;
    JSScript *script;
    int32 i;

    jsval *argv = JS_ARGV(cx, vp);
    if (argc == 0) {
        JS_ReportErrorNumber(cx, my_GetErrorMessage, NULL, JSSMSG_TRAP_USAGE);
        return JS_FALSE;
    }
    argc--;
    str = JS_ValueToString(cx, argv[argc]);
    if (!str)
        return JS_FALSE;
    argv[argc] = STRING_TO_JSVAL(str);
    if (!GetTrapArgs(cx, argc, argv, &script, &i))
        return JS_FALSE;
    JS_SET_RVAL(cx, vp, JSVAL_VOID);
    return JS_SetTrap(cx, script, script->code + i, TrapHandler, STRING_TO_JSVAL(str));
}

static JSBool
Untrap(JSContext *cx, uintN argc, jsval *vp)
{
    JSScript *script;
    int32 i;

    if (!GetTrapArgs(cx, argc, JS_ARGV(cx, vp), &script, &i))
        return JS_FALSE;
    JS_ClearTrap(cx, script, script->code + i, NULL, NULL);
    JS_SET_RVAL(cx, vp, JSVAL_VOID);
    return JS_TRUE;
}

static JSTrapStatus
DebuggerAndThrowHandler(JSContext *cx, JSScript *script, jsbytecode *pc, jsval *rval,
                        void *closure)
{
    return TrapHandler(cx, script, pc, rval, STRING_TO_JSVAL((JSString *)closure));
}

static JSBool
SetDebuggerHandler(JSContext *cx, uintN argc, jsval *vp)
{
    JSString *str;
    if (argc == 0) {
        JS_ReportErrorNumber(cx, my_GetErrorMessage, NULL,
                             JSSMSG_NOT_ENOUGH_ARGS, "setDebuggerHandler");
        return JS_FALSE;
    }

    str = JS_ValueToString(cx, JS_ARGV(cx, vp)[0]);
    if (!str)
        return JS_FALSE;

    JS_SetDebuggerHandler(cx->runtime, DebuggerAndThrowHandler, str);
    JS_SET_RVAL(cx, vp, JSVAL_VOID);
    return JS_TRUE;
}

static JSBool
SetThrowHook(JSContext *cx, uintN argc, jsval *vp)
{
    JSString *str;
    if (argc == 0) {
        JS_ReportErrorNumber(cx, my_GetErrorMessage, NULL,
                             JSSMSG_NOT_ENOUGH_ARGS, "setThrowHook");
        return JS_FALSE;
    }

    str = JS_ValueToString(cx, JS_ARGV(cx, vp)[0]);
    if (!str)
        return JS_FALSE;

    JS_SetThrowHook(cx->runtime, DebuggerAndThrowHandler, str);
    JS_SET_RVAL(cx, vp, JSVAL_VOID);
    return JS_TRUE;
}

static JSBool
LineToPC(JSContext *cx, uintN argc, jsval *vp)
{
    JSScript *script;
    int32 i;
    uintN lineno;
    jsbytecode *pc;

    if (argc == 0) {
        JS_ReportErrorNumber(cx, my_GetErrorMessage, NULL, JSSMSG_LINE2PC_USAGE);
        return JS_FALSE;
    }
    script = JS_GetFrameScript(cx, JS_GetScriptedCaller(cx, NULL));
    if (!GetTrapArgs(cx, argc, JS_ARGV(cx, vp), &script, &i))
        return JS_FALSE;
    lineno = (i == 0) ? script->lineno : (uintN)i;
    pc = JS_LineNumberToPC(cx, script, lineno);
    if (!pc)
        return JS_FALSE;
    *vp = INT_TO_JSVAL(pc - script->code);
    return JS_TRUE;
}

static JSBool
PCToLine(JSContext *cx, uintN argc, jsval *vp)
{
    JSScript *script;
    int32 i;
    uintN lineno;

    if (!GetTrapArgs(cx, argc, JS_ARGV(cx, vp), &script, &i))
        return JS_FALSE;
    lineno = JS_PCToLineNumber(cx, script, script->code + i);
    if (!lineno)
        return JS_FALSE;
    *vp = INT_TO_JSVAL(lineno);
    return JS_TRUE;
}

#ifdef DEBUG

static void
UpdateSwitchTableBounds(JSContext *cx, JSScript *script, uintN offset,
                        uintN *start, uintN *end)
{
    jsbytecode *pc;
    JSOp op;
    ptrdiff_t jmplen;
    jsint low, high, n;

    pc = script->code + offset;
    op = js_GetOpcode(cx, script, pc);
    switch (op) {
      case JSOP_TABLESWITCHX:
        jmplen = JUMPX_OFFSET_LEN;
        goto jump_table;
      case JSOP_TABLESWITCH:
        jmplen = JUMP_OFFSET_LEN;
      jump_table:
        pc += jmplen;
        low = GET_JUMP_OFFSET(pc);
        pc += JUMP_OFFSET_LEN;
        high = GET_JUMP_OFFSET(pc);
        pc += JUMP_OFFSET_LEN;
        n = high - low + 1;
        break;

      case JSOP_LOOKUPSWITCHX:
        jmplen = JUMPX_OFFSET_LEN;
        goto lookup_table;
      case JSOP_LOOKUPSWITCH:
        jmplen = JUMP_OFFSET_LEN;
      lookup_table:
        pc += jmplen;
        n = GET_INDEX(pc);
        pc += INDEX_LEN;
        jmplen += JUMP_OFFSET_LEN;
        break;

      default:
        /* [condswitch] switch does not have any jump or lookup tables. */
        JS_ASSERT(op == JSOP_CONDSWITCH);
        return;
    }

    *start = (uintN)(pc - script->code);
    *end = *start + (uintN)(n * jmplen);
}

static void
SrcNotes(JSContext *cx, JSScript *script, Sprinter *sp)
{
    uintN offset, lineno, delta, caseOff, switchTableStart, switchTableEnd;
    jssrcnote *notes, *sn;
    JSSrcNoteType type;
    const char *name;
    uint32 index;
    JSAtom *atom;
    JSString *str;

    Sprint(sp, "\nSource notes:\n");
    Sprint(sp, "%4s  %4s %5s %6s %-8s %s\n",
           "ofs", "line", "pc", "delta", "desc", "args");
    Sprint(sp, "---- ---- ----- ------ -------- ------\n");
    offset = 0;
    lineno = script->lineno;
    notes = script->notes();
    switchTableEnd = switchTableStart = 0;
    for (sn = notes; !SN_IS_TERMINATOR(sn); sn = SN_NEXT(sn)) {
        delta = SN_DELTA(sn);
        offset += delta;
        type = (JSSrcNoteType) SN_TYPE(sn);
        name = js_SrcNoteSpec[type].name;
        if (type == SRC_LABEL) {
            /* Check if the source note is for a switch case. */
            if (switchTableStart <= offset && offset < switchTableEnd) {
                name = "case";
            } else {
                JS_ASSERT(js_GetOpcode(cx, script, script->code + offset) == JSOP_NOP);
            }
        }
        Sprint(sp, "%3u: %4u %5u [%4u] %-8s", uintN(sn - notes), lineno, offset, delta, name);
        switch (type) {
          case SRC_SETLINE:
            lineno = js_GetSrcNoteOffset(sn, 0);
            Sprint(sp, " lineno %u", lineno);
            break;
          case SRC_NEWLINE:
            ++lineno;
            break;
          case SRC_FOR:
            Sprint(sp, " cond %u update %u tail %u",
                   uintN(js_GetSrcNoteOffset(sn, 0)),
                   uintN(js_GetSrcNoteOffset(sn, 1)),
                   uintN(js_GetSrcNoteOffset(sn, 2)));
            break;
          case SRC_IF_ELSE:
            Sprint(sp, " else %u elseif %u",
                   uintN(js_GetSrcNoteOffset(sn, 0)),
                   uintN(js_GetSrcNoteOffset(sn, 1)));
            break;
          case SRC_COND:
          case SRC_WHILE:
          case SRC_PCBASE:
          case SRC_PCDELTA:
          case SRC_DECL:
          case SRC_BRACE:
            Sprint(sp, " offset %u", uintN(js_GetSrcNoteOffset(sn, 0)));
            break;
          case SRC_LABEL:
          case SRC_LABELBRACE:
          case SRC_BREAK2LABEL:
          case SRC_CONT2LABEL:
            index = js_GetSrcNoteOffset(sn, 0);
            atom = script->getAtom(index);
            Sprint(sp, " atom %u (", index);
            {
                size_t len = PutEscapedString(NULL, 0, atom, '\0');
                if (char *buf = SprintReserveAmount(sp, len)) {
                    PutEscapedString(buf, len, atom, 0);
                    buf[len] = '\0';
                }
            }
            Sprint(sp, ")");
            break;
          case SRC_FUNCDEF: {
            index = js_GetSrcNoteOffset(sn, 0);
            JSObject *obj = script->getObject(index);
            JSFunction *fun = (JSFunction *) JS_GetPrivate(cx, obj);
            str = JS_DecompileFunction(cx, fun, JS_DONT_PRETTY_PRINT);
            JSAutoByteString bytes;
            if (!str || !bytes.encode(cx, str))
                ReportException(cx);
            Sprint(sp, " function %u (%s)", index, !!bytes ? bytes.ptr() : "N/A");
            break;
          }
          case SRC_SWITCH:
            Sprint(sp, " length %u", uintN(js_GetSrcNoteOffset(sn, 0)));
            caseOff = (uintN) js_GetSrcNoteOffset(sn, 1);
            if (caseOff)
                Sprint(sp, " first case offset %u", caseOff);
            UpdateSwitchTableBounds(cx, script, offset,
                                    &switchTableStart, &switchTableEnd);
            break;
          case SRC_CATCH:
            delta = (uintN) js_GetSrcNoteOffset(sn, 0);
            if (delta) {
                if (script->main[offset] == JSOP_LEAVEBLOCK)
                    Sprint(sp, " stack depth %u", delta);
                else
                    Sprint(sp, " guard delta %u", delta);
            }
            break;
          default:;
        }
        Sprint(sp, "\n");
    }
}

static JSBool
Notes(JSContext *cx, uintN argc, jsval *vp)
{
    uintN i;
    JSScript *script;

    void *mark = JS_ARENA_MARK(&cx->tempPool);
    Sprinter sprinter;
    INIT_SPRINTER(cx, &sprinter, &cx->tempPool, 0);

    jsval *argv = JS_ARGV(cx, vp);
    for (i = 0; i < argc; i++) {
        script = ValueToScript(cx, argv[i]);
        if (!script)
            continue;

        SrcNotes(cx, script, &sprinter);
    }

    JSString *str = JS_NewStringCopyZ(cx, sprinter.base);
    JS_ARENA_RELEASE(&cx->tempPool, mark);
    if (!str)
        return JS_FALSE;
    JS_SET_RVAL(cx, vp, STRING_TO_JSVAL(str));
    return JS_TRUE;
}

JS_STATIC_ASSERT(JSTRY_CATCH == 0);
JS_STATIC_ASSERT(JSTRY_FINALLY == 1);
JS_STATIC_ASSERT(JSTRY_ITER == 2);

static const char* const TryNoteNames[] = { "catch", "finally", "iter" };

static JSBool
TryNotes(JSContext *cx, JSScript *script, Sprinter *sp)
{
    JSTryNote *tn, *tnlimit;

    if (!JSScript::isValidOffset(script->trynotesOffset))
        return JS_TRUE;

    tn = script->trynotes()->vector;
    tnlimit = tn + script->trynotes()->length;
    Sprint(sp, "\nException table:\nkind      stack    start      end\n");
    do {
        JS_ASSERT(tn->kind < JS_ARRAY_LENGTH(TryNoteNames));
        Sprint(sp, " %-7s %6u %8u %8u\n",
               TryNoteNames[tn->kind], tn->stackDepth,
               tn->start, tn->start + tn->length);
    } while (++tn != tnlimit);
    return JS_TRUE;
}

static bool
DisassembleValue(JSContext *cx, jsval v, bool lines, bool recursive, Sprinter *sp)
{
    JSScript *script = ValueToScript(cx, v);
    if (!script)
        return false;
    if (VALUE_IS_FUNCTION(cx, v)) {
        JSFunction *fun = JS_ValueToFunction(cx, v);
        if (fun && (fun->flags & ~7U)) {
            uint16 flags = fun->flags;
            Sprint(sp, "flags:");

#define SHOW_FLAG(flag) if (flags & JSFUN_##flag) Sprint(sp, " " #flag);

            SHOW_FLAG(LAMBDA);
            SHOW_FLAG(HEAVYWEIGHT);
            SHOW_FLAG(EXPR_CLOSURE);
            SHOW_FLAG(TRCINFO);

#undef SHOW_FLAG

            if (FUN_INTERPRETED(fun)) {
                if (FUN_NULL_CLOSURE(fun))
                    Sprint(sp, " NULL_CLOSURE");
                else if (FUN_FLAT_CLOSURE(fun))
                    Sprint(sp, " FLAT_CLOSURE");

                JSScript *script = fun->script();
                if (script->bindings.hasUpvars()) {
                    Sprint(sp, "\nupvars: {\n");

                    Vector<JSAtom *> localNames(cx);
                    if (!script->bindings.getLocalNameArray(cx, &localNames))
                        return false;

                    JSUpvarArray *uva = script->upvars();
                    uintN upvar_base = script->bindings.countArgsAndVars();

                    for (uint32 i = 0, n = uva->length; i < n; i++) {
                        JSAtom *atom = localNames[upvar_base + i];
                        UpvarCookie cookie = uva->vector[i];
                        JSAutoByteString printable;
                        if (js_AtomToPrintableString(cx, atom, &printable)) {
                            Sprint(sp, "  %s: {skip:%u, slot:%u},\n",
                                   printable.ptr(), cookie.level(), cookie.slot());
                        }
                    }

                    Sprint(sp, "}");
                }
            }
            Sprint(sp, "\n");
        }
    }

    if (!js_Disassemble(cx, script, lines, sp))
        return false;
    SrcNotes(cx, script, sp);
    TryNotes(cx, script, sp);

    if (recursive && JSScript::isValidOffset(script->objectsOffset)) {
        JSObjectArray *objects = script->objects();
        for (uintN i = 0; i != objects->length; ++i) {
            JSObject *obj = objects->vector[i];
            if (obj->isFunction()) {
                Sprint(sp, "\n");
                if (!DisassembleValue(cx, OBJECT_TO_JSVAL(obj), lines, recursive, sp))
                    return false;
            }
        }
    }
    return true;
}

static JSBool
DisassembleToString(JSContext *cx, uintN argc, jsval *vp)
{
    jsval *argv = JS_ARGV(cx, vp);

    /* Read options off early arguments */
    bool lines = false, recursive = false;
    while (argc > 0 && JSVAL_IS_STRING(argv[0])) {
        JSString *str = JSVAL_TO_STRING(argv[0]);
        JSFlatString *flatStr = JS_FlattenString(cx, str);
        if (!flatStr)
            return JS_FALSE;
        lines |= !!JS_FlatStringEqualsAscii(flatStr, "-l");
        recursive |= !!JS_FlatStringEqualsAscii(flatStr, "-r");
        if (!lines && !recursive)
            break;
        argv++, argc--;
    }

    void *mark = JS_ARENA_MARK(&cx->tempPool);
    Sprinter sprinter;
    INIT_SPRINTER(cx, &sprinter, &cx->tempPool, 0);
    Sprinter *sp = &sprinter;

    bool ok = true;
    if (argc == 0) {
        /* Without arguments, disassemble the current script. */
        if (JSStackFrame *frame = JS_GetScriptedCaller(cx, NULL)) {
            JSScript *script = JS_GetFrameScript(cx, frame);
            if (js_Disassemble(cx, script, lines, sp)) {
                SrcNotes(cx, script, sp);
                TryNotes(cx, script, sp);
            } else {
                ok = false;
            }
        }
    } else {
        for (uintN i = 0; i < argc; i++)
            ok = ok && DisassembleValue(cx, argv[i], lines, recursive, sp);
    }

    JSString *str = ok ? JS_NewStringCopyZ(cx, sprinter.base) : NULL;
    JS_ARENA_RELEASE(&cx->tempPool, mark);
    if (!str)
        return false;
    JS_SET_RVAL(cx, vp, STRING_TO_JSVAL(str));
    return true;
}

static JSBool
Disassemble(JSContext *cx, uintN argc, jsval *vp)
{
    jsval *argv = JS_ARGV(cx, vp);

    /* Read options off early arguments */
    bool lines = false, recursive = false;
    while (argc > 0 && JSVAL_IS_STRING(argv[0])) {
        JSString *str = JSVAL_TO_STRING(argv[0]);
        JSFlatString *flatStr = JS_FlattenString(cx, str);
        if (!flatStr)
            return JS_FALSE;
        lines |= !!JS_FlatStringEqualsAscii(flatStr, "-l");
        recursive |= !!JS_FlatStringEqualsAscii(flatStr, "-r");
        if (!lines && !recursive)
            break;
        argv++, argc--;
    }

    void *mark = JS_ARENA_MARK(&cx->tempPool);
    Sprinter sprinter;
    INIT_SPRINTER(cx, &sprinter, &cx->tempPool, 0);
    Sprinter *sp = &sprinter;

    bool ok = true;
    if (argc == 0) {
        /* Without arguments, disassemble the current script. */
        if (JSStackFrame *frame = JS_GetScriptedCaller(cx, NULL)) {
            JSScript *script = JS_GetFrameScript(cx, frame);
            if (js_Disassemble(cx, script, lines, sp)) {
                SrcNotes(cx, script, sp);
                TryNotes(cx, script, sp);
            } else {
                ok = false;
            }
        }
    } else {
        for (uintN i = 0; i < argc; i++)
            ok = ok && DisassembleValue(cx, argv[i], lines, recursive, sp);
    }

    if (ok)
        fprintf(stdout, "%s\n", sprinter.base);
    JS_ARENA_RELEASE(&cx->tempPool, mark);
    JS_SET_RVAL(cx, vp, JSVAL_VOID);
    return ok;
}

static JSBool
DisassFile(JSContext *cx, uintN argc, jsval *vp)
{
    jsval *argv = JS_ARGV(cx, vp);

    if (!argc) {
        JS_SET_RVAL(cx, vp, JSVAL_VOID);
        return JS_TRUE;
    }

    /* Support extra options at the start, just like Dissassemble. */
    uintN _argc = argc;
    argv += argc-1;
    argc = 1;

    JSObject *thisobj = JS_THIS_OBJECT(cx, vp);
    if (!thisobj)
        return JS_FALSE;

    JSString *str = JS_ValueToString(cx, argv[0]);
    if (!str)
        return JS_FALSE;
    JSAutoByteString filename(cx, str);
    if (!filename)
        return JS_FALSE;

    uint32 oldopts = JS_GetOptions(cx);
    JS_SetOptions(cx, oldopts | JSOPTION_COMPILE_N_GO | JSOPTION_NO_SCRIPT_RVAL);
    JSObject *scriptObj = JS_CompileFile(cx, thisobj, filename.ptr());
    JS_SetOptions(cx, oldopts);
    if (!scriptObj)
        return false;

    argv[0] = OBJECT_TO_JSVAL(scriptObj);
    JSBool ok = Disassemble(cx, _argc, vp); /* gross, but works! */
    JS_SET_RVAL(cx, vp, JSVAL_VOID);
    return ok;
}

static JSBool
DisassWithSrc(JSContext *cx, uintN argc, jsval *vp)
{
#define LINE_BUF_LEN 512
    uintN i, len, line1, line2, bupline;
    JSScript *script;
    FILE *file;
    char linebuf[LINE_BUF_LEN];
    jsbytecode *pc, *end;
    JSBool ok;
    static char sep[] = ";-------------------------";

    ok = JS_TRUE;
    jsval *argv = JS_ARGV(cx, vp);
    for (i = 0; ok && i < argc; i++) {
        script = ValueToScript(cx, argv[i]);
        if (!script)
           return JS_FALSE;

        if (!script->filename) {
            JS_ReportErrorNumber(cx, my_GetErrorMessage, NULL,
                                 JSSMSG_FILE_SCRIPTS_ONLY);
            return JS_FALSE;
        }

        file = fopen(script->filename, "r");
        if (!file) {
            JS_ReportErrorNumber(cx, my_GetErrorMessage, NULL,
                                 JSSMSG_CANT_OPEN, script->filename,
                                 strerror(errno));
            return JS_FALSE;
        }

        pc = script->code;
        end = pc + script->length;

        void *mark = JS_ARENA_MARK(&cx->tempPool);
        Sprinter sprinter;
        Sprinter *sp = &sprinter;
        INIT_SPRINTER(cx, sp, &cx->tempPool, 0);

        /* burn the leading lines */
        line2 = JS_PCToLineNumber(cx, script, pc);
        for (line1 = 0; line1 < line2 - 1; line1++) {
            char *tmp = fgets(linebuf, LINE_BUF_LEN, file);
            if (!tmp) {
                JS_ReportError(cx, "failed to read %s fully",
                               script->filename);
                ok = JS_FALSE;
                goto bail;
            }
        }

        bupline = 0;
        while (pc < end) {
            line2 = JS_PCToLineNumber(cx, script, pc);

            if (line2 < line1) {
                if (bupline != line2) {
                    bupline = line2;
                    Sprint(sp, "%s %3u: BACKUP\n", sep, line2);
                }
            } else {
                if (bupline && line1 == line2)
                    Sprint(sp, "%s %3u: RESTORE\n", sep, line2);
                bupline = 0;
                while (line1 < line2) {
                    if (!fgets(linebuf, LINE_BUF_LEN, file)) {
                        JS_ReportErrorNumber(cx, my_GetErrorMessage, NULL,
                                             JSSMSG_UNEXPECTED_EOF,
                                             script->filename);
                        ok = JS_FALSE;
                        goto bail;
                    }
                    line1++;
                    Sprint(sp, "%s %3u: %s", sep, line1, linebuf);
                }
            }

            len = js_Disassemble1(cx, script, pc, pc - script->code, JS_TRUE, sp);
            if (!len) {
                ok = JS_FALSE;
                goto bail;
            }
            pc += len;
        }

      bail:
        JS_ARENA_RELEASE(&cx->tempPool, mark);
        fclose(file);
    }
    JS_SET_RVAL(cx, vp, JSVAL_VOID);
    return ok;
#undef LINE_BUF_LEN
}

static void
DumpScope(JSContext *cx, JSObject *obj, FILE *fp)
{
    uintN i = 0;
    for (JSScopeProperty *sprop = NULL; JS_PropertyIterator(obj, &sprop);) {
        fprintf(fp, "%3u %p ", i++, (void *) sprop);
        ((Shape *) sprop)->dump(cx, fp);
    }
}

static JSBool
DumpStats(JSContext *cx, uintN argc, jsval *vp)
{
    uintN i;
    JSString *str;
    jsid id;
    JSObject *obj2;
    JSProperty *prop;
    Value value;

    jsval *argv = JS_ARGV(cx, vp);
    for (i = 0; i < argc; i++) {
        str = JS_ValueToString(cx, argv[i]);
        if (!str)
            return JS_FALSE;
        argv[i] = STRING_TO_JSVAL(str);
        JSFlatString *flatStr = JS_FlattenString(cx, str);
        if (!flatStr)
            return JS_FALSE;
        if (JS_FlatStringEqualsAscii(flatStr, "atom")) {
            js_DumpAtoms(cx, gOutFile);
        } else if (JS_FlatStringEqualsAscii(flatStr, "global")) {
            DumpScope(cx, cx->globalObject, stdout);
        } else {
            if (!JS_ValueToId(cx, STRING_TO_JSVAL(str), &id))
                return JS_FALSE;
            JSObject *obj;
            if (!js_FindProperty(cx, id, &obj, &obj2, &prop))
                return JS_FALSE;
            if (prop) {
                if (!obj->getProperty(cx, id, &value))
                    return JS_FALSE;
            }
            if (!prop || !value.isObjectOrNull()) {
                fputs("js: invalid stats argument ", gErrFile);
                JS_FileEscapedString(gErrFile, str, 0);
                putc('\n', gErrFile);
                continue;
            }
            obj = value.toObjectOrNull();
            if (obj)
                DumpScope(cx, obj, stdout);
        }
    }
    JS_SET_RVAL(cx, vp, JSVAL_VOID);
    return JS_TRUE;
}

static JSBool
DumpHeap(JSContext *cx, uintN argc, jsval *vp)
{
    jsval v;
    void* startThing;
    uint32 startTraceKind;
    const char *badTraceArg;
    void *thingToFind;
    size_t maxDepth;
    void *thingToIgnore;
    FILE *dumpFile;
    JSBool ok;

    const char *fileName = NULL;
    JSAutoByteString fileNameBytes;
    if (argc > 0) {
        v = JS_ARGV(cx, vp)[0];
        if (!JSVAL_IS_NULL(v)) {
            JSString *str;

            str = JS_ValueToString(cx, v);
            if (!str)
                return JS_FALSE;
            JS_ARGV(cx, vp)[0] = STRING_TO_JSVAL(str);
            if (!fileNameBytes.encode(cx, str))
                return JS_FALSE;
            fileName = fileNameBytes.ptr();
        }
    }

    startThing = NULL;
    startTraceKind = 0;
    if (argc > 1) {
        v = JS_ARGV(cx, vp)[1];
        if (JSVAL_IS_TRACEABLE(v)) {
            startThing = JSVAL_TO_TRACEABLE(v);
            startTraceKind = JSVAL_TRACE_KIND(v);
        } else if (!JSVAL_IS_NULL(v)) {
            badTraceArg = "start";
            goto not_traceable_arg;
        }
    }

    thingToFind = NULL;
    if (argc > 2) {
        v = JS_ARGV(cx, vp)[2];
        if (JSVAL_IS_TRACEABLE(v)) {
            thingToFind = JSVAL_TO_TRACEABLE(v);
        } else if (!JSVAL_IS_NULL(v)) {
            badTraceArg = "toFind";
            goto not_traceable_arg;
        }
    }

    maxDepth = (size_t)-1;
    if (argc > 3) {
        v = JS_ARGV(cx, vp)[3];
        if (!JSVAL_IS_NULL(v)) {
            uint32 depth;

            if (!JS_ValueToECMAUint32(cx, v, &depth))
                return JS_FALSE;
            maxDepth = depth;
        }
    }

    thingToIgnore = NULL;
    if (argc > 4) {
        v = JS_ARGV(cx, vp)[4];
        if (JSVAL_IS_TRACEABLE(v)) {
            thingToIgnore = JSVAL_TO_TRACEABLE(v);
        } else if (!JSVAL_IS_NULL(v)) {
            badTraceArg = "toIgnore";
            goto not_traceable_arg;
        }
    }

    if (!fileName) {
        dumpFile = stdout;
    } else {
        dumpFile = fopen(fileName, "w");
        if (!dumpFile) {
            JS_ReportError(cx, "can't open %s: %s", fileName, strerror(errno));
            return JS_FALSE;
        }
    }

    ok = JS_DumpHeap(cx, dumpFile, startThing, startTraceKind, thingToFind,
                     maxDepth, thingToIgnore);
    if (dumpFile != stdout)
        fclose(dumpFile);
    return ok;

  not_traceable_arg:
    JS_ReportError(cx, "argument '%s' is not null or a heap-allocated thing",
                   badTraceArg);
    return JS_FALSE;
}

JSBool
DumpObject(JSContext *cx, uintN argc, jsval *vp)
{
    JSObject *arg0 = NULL;
    if (!JS_ConvertArguments(cx, argc, JS_ARGV(cx, vp), "o", &arg0))
        return JS_FALSE;

    js_DumpObject(arg0);

    JS_SET_RVAL(cx, vp, JSVAL_VOID);
    return JS_TRUE;
}

#endif /* DEBUG */

/*
 * This shell function is temporary (used by testStackIter.js) and should be
 * removed once JSD2 lands wholly subsumes the functionality here.
 */
JSBool
DumpStack(JSContext *cx, uintN argc, Value *vp)
{
    JSObject *arr = JS_NewArrayObject(cx, 0, NULL);
    if (!arr)
        return false;

    JSString *evalStr = JS_NewStringCopyZ(cx, "eval-code");
    if (!evalStr)
        return false;

    JSString *globalStr = JS_NewStringCopyZ(cx, "global-code");
    if (!globalStr)
        return false;

    StackIter iter(cx);
    JS_ASSERT(iter.nativeArgs().callee().getFunctionPrivate()->native() == DumpStack);
    ++iter;

    jsint index = 0;
    for (; !iter.done(); ++index, ++iter) {
        Value v;
        if (iter.isScript()) {
            if (iter.fp()->isNonEvalFunctionFrame()) {
                if (!iter.fp()->getValidCalleeObject(cx, &v))
                    return false;
            } else if (iter.fp()->isEvalFrame()) {
                v = StringValue(evalStr);
            } else {
                v = StringValue(globalStr);
            }
        } else {
            v = iter.nativeArgs().calleev();
        }
        if (!JS_SetElement(cx, arr, index, Jsvalify(&v)))
            return false;
    }

    JS_SET_RVAL(cx, vp, ObjectValue(*arr));
    return true;
}

#ifdef TEST_CVTARGS
#include <ctype.h>

static const char *
EscapeWideString(jschar *w)
{
    static char enuf[80];
    static char hex[] = "0123456789abcdef";
    jschar u;
    unsigned char b, c;
    int i, j;

    if (!w)
        return "";
    for (i = j = 0; i < sizeof enuf - 1; i++, j++) {
        u = w[j];
        if (u == 0)
            break;
        b = (unsigned char)(u >> 8);
        c = (unsigned char)(u);
        if (b) {
            if (i >= sizeof enuf - 6)
                break;
            enuf[i++] = '\\';
            enuf[i++] = 'u';
            enuf[i++] = hex[b >> 4];
            enuf[i++] = hex[b & 15];
            enuf[i++] = hex[c >> 4];
            enuf[i] = hex[c & 15];
        } else if (!isprint(c)) {
            if (i >= sizeof enuf - 4)
                break;
            enuf[i++] = '\\';
            enuf[i++] = 'x';
            enuf[i++] = hex[c >> 4];
            enuf[i] = hex[c & 15];
        } else {
            enuf[i] = (char)c;
        }
    }
    enuf[i] = 0;
    return enuf;
}

#include <stdarg.h>

static JSBool
ZZ_formatter(JSContext *cx, const char *format, JSBool fromJS, jsval **vpp,
             va_list *app)
{
    jsval *vp;
    va_list ap;
    jsdouble re, im;

    printf("entering ZZ_formatter");
    vp = *vpp;
    ap = *app;
    if (fromJS) {
        if (!JS_ValueToNumber(cx, vp[0], &re))
            return JS_FALSE;
        if (!JS_ValueToNumber(cx, vp[1], &im))
            return JS_FALSE;
        *va_arg(ap, jsdouble *) = re;
        *va_arg(ap, jsdouble *) = im;
    } else {
        re = va_arg(ap, jsdouble);
        im = va_arg(ap, jsdouble);
        if (!JS_NewNumberValue(cx, re, &vp[0]))
            return JS_FALSE;
        if (!JS_NewNumberValue(cx, im, &vp[1]))
            return JS_FALSE;
    }
    *vpp = vp + 2;
    *app = ap;
    printf("leaving ZZ_formatter");
    return JS_TRUE;
}

static JSBool
ConvertArgs(JSContext *cx, uintN argc, jsval *vp)
{
    JSBool b = JS_FALSE;
    jschar c = 0;
    int32 i = 0, j = 0;
    uint32 u = 0;
    jsdouble d = 0, I = 0, re = 0, im = 0;
    JSString *str = NULL;
    jschar *w = NULL;
    JSObject *obj2 = NULL;
    JSFunction *fun = NULL;
    jsval v = JSVAL_VOID;
    JSBool ok;

    if (!JS_AddArgumentFormatter(cx, "ZZ", ZZ_formatter))
        return JS_FALSE;
    ok = JS_ConvertArguments(cx, argc, JS_ARGV(cx, vp), "b/ciujdISWofvZZ*",
                             &b, &c, &i, &u, &j, &d, &I, &str, &w, &obj2,
                             &fun, &v, &re, &im);
    JS_RemoveArgumentFormatter(cx, "ZZ");
    if (!ok)
        return JS_FALSE;
    fprintf(gOutFile,
            "b %u, c %x (%c), i %ld, u %lu, j %ld\n",
            b, c, (char)c, i, u, j);
    ToString obj2string(cx, obj2);
    ToString valueString(cx, v);
    JSAutoByteString strBytes;
    if (str)
        strBytes.encode(cx, str);
    JSString *tmpstr = JS_DecompileFunction(cx, fun, 4);
    JSAutoByteString func;
    if (!tmpstr || !func.encode(cx, tmpstr));
        ReportException(cx);
    fprintf(gOutFile,
            "d %g, I %g, S %s, W %s, obj %s, fun %s\n"
            "v %s, re %g, im %g\n",
            d, I, !!strBytes ? strBytes.ptr() : "", EscapeWideString(w),
            obj2string.getBytes(),
            fun ? (!!func ? func.ptr() : "error decompiling fun") : "",
            valueString.getBytes(), re, im);
    JS_SET_RVAL(cx, vp, JSVAL_VOID);
    return JS_TRUE;
}
#endif

static JSBool
BuildDate(JSContext *cx, uintN argc, jsval *vp)
{
    char version[20] = "\n";
#if JS_VERSION < 150
    sprintf(version, " for version %d\n", JS_VERSION);
#endif
    fprintf(gOutFile, "built on %s at %s%s", __DATE__, __TIME__, version);
    *vp = JSVAL_VOID;
    return JS_TRUE;
}

static JSBool
Clear(JSContext *cx, uintN argc, jsval *vp)
{
    JSObject *obj;
    if (argc != 0 && !JS_ValueToObject(cx, JS_ARGV(cx, vp)[0], &obj))
        return JS_FALSE;
    JS_ClearScope(cx, obj);
    JS_SET_RVAL(cx, vp, JSVAL_VOID);
    return JS_TRUE;
}

static JSBool
Intern(JSContext *cx, uintN argc, jsval *vp)
{
    JSString *str = JS_ValueToString(cx, argc == 0 ? JSVAL_VOID : vp[2]);
    if (!str)
        return false;

    size_t length;
    const jschar *chars = JS_GetStringCharsAndLength(cx, str, &length);
    if (!chars)
        return false;

    if (!JS_InternUCStringN(cx, chars, length))
        return false;

    JS_SET_RVAL(cx, vp, JSVAL_VOID);
    return true;
}

static JSBool
Clone(JSContext *cx, uintN argc, jsval *vp)
{
    JSObject *funobj, *parent, *clone;

    if (!argc)
        return JS_FALSE;

    jsval *argv = JS_ARGV(cx, vp);
    if (VALUE_IS_FUNCTION(cx, argv[0])) {
        funobj = JSVAL_TO_OBJECT(argv[0]);
    } else {
        JSFunction *fun = JS_ValueToFunction(cx, argv[0]);
        if (!fun)
            return JS_FALSE;
        funobj = JS_GetFunctionObject(fun);
    }
    if (argc > 1) {
        if (!JS_ValueToObject(cx, argv[1], &parent))
            return JS_FALSE;
    } else {
        parent = JS_GetParent(cx, funobj);
    }
    clone = JS_CloneFunctionObject(cx, funobj, parent);
    if (!clone)
        return JS_FALSE;
    *vp = OBJECT_TO_JSVAL(clone);
    return JS_TRUE;
}

static JSBool
GetPDA(JSContext *cx, uintN argc, jsval *vp)
{
    JSObject *vobj, *aobj, *pdobj;
    JSBool ok;
    JSPropertyDescArray pda;
    JSPropertyDesc *pd;
    uint32 i;
    jsval v;

    if (!JS_ValueToObject(cx, argc == 0 ? JSVAL_VOID : vp[2], &vobj))
        return JS_FALSE;
    if (!vobj) {
        *vp = JSVAL_VOID;
        return JS_TRUE;
    }

    aobj = JS_NewArrayObject(cx, 0, NULL);
    if (!aobj)
        return JS_FALSE;
    *vp = OBJECT_TO_JSVAL(aobj);

    ok = JS_GetPropertyDescArray(cx, vobj, &pda);
    if (!ok)
        return JS_FALSE;
    pd = pda.array;
    for (i = 0; i < pda.length; i++, pd++) {
        pdobj = JS_NewObject(cx, NULL, NULL, NULL);
        if (!pdobj) {
            ok = JS_FALSE;
            break;
        }

        /* Protect pdobj from GC by setting it as an element of aobj now */
        v = OBJECT_TO_JSVAL(pdobj);
        ok = JS_SetElement(cx, aobj, i, &v);
        if (!ok)
            break;

        ok = JS_SetProperty(cx, pdobj, "id", &pd->id) &&
             JS_SetProperty(cx, pdobj, "value", &pd->value) &&
             (v = INT_TO_JSVAL(pd->flags),
              JS_SetProperty(cx, pdobj, "flags", &v)) &&
             (v = INT_TO_JSVAL(pd->slot),
              JS_SetProperty(cx, pdobj, "slot", &v)) &&
             JS_SetProperty(cx, pdobj, "alias", &pd->alias);
        if (!ok)
            break;
    }
    JS_PutPropertyDescArray(cx, &pda);
    return ok;
}

static JSBool
GetSLX(JSContext *cx, uintN argc, jsval *vp)
{
    JSScript *script;

    script = ValueToScript(cx, argc == 0 ? JSVAL_VOID : vp[2]);
    if (!script)
        return JS_FALSE;
    *vp = INT_TO_JSVAL(js_GetScriptLineExtent(script));
    return JS_TRUE;
}

static JSBool
ToInt32(JSContext *cx, uintN argc, jsval *vp)
{
    int32 i;

    if (!JS_ValueToInt32(cx, argc == 0 ? JSVAL_VOID : vp[2], &i))
        return JS_FALSE;
    return JS_NewNumberValue(cx, i, vp);
}

static JSBool
StringsAreUTF8(JSContext *cx, uintN argc, jsval *vp)
{
    *vp = JS_CStringsAreUTF8() ? JSVAL_TRUE : JSVAL_FALSE;
    return JS_TRUE;
}

static const char* badUTF8 = "...\xC0...";
static const char* bigUTF8 = "...\xFB\xBF\xBF\xBF\xBF...";
static const jschar badSurrogate[] = { 'A', 'B', 'C', 0xDEEE, 'D', 'E', 0 };

static JSBool
TestUTF8(JSContext *cx, uintN argc, jsval *vp)
{
    int32 mode = 1;
    jschar chars[20];
    size_t charsLength = 5;
    char bytes[20];
    size_t bytesLength = 20;
    if (argc && !JS_ValueToInt32(cx, *JS_ARGV(cx, vp), &mode))
        return JS_FALSE;

    /* The following throw errors if compiled with UTF-8. */
    switch (mode) {
      /* mode 1: malformed UTF-8 string. */
      case 1:
        JS_NewStringCopyZ(cx, badUTF8);
        break;
      /* mode 2: big UTF-8 character. */
      case 2:
        JS_NewStringCopyZ(cx, bigUTF8);
        break;
      /* mode 3: bad surrogate character. */
      case 3:
        JS_EncodeCharacters(cx, badSurrogate, 6, bytes, &bytesLength);
        break;
      /* mode 4: use a too small buffer. */
      case 4:
        JS_DecodeBytes(cx, "1234567890", 10, chars, &charsLength);
        break;
      default:
        JS_ReportError(cx, "invalid mode parameter");
        return JS_FALSE;
    }
    JS_SET_RVAL(cx, vp, JSVAL_VOID);
    return !JS_IsExceptionPending (cx);
}

static JSBool
ThrowError(JSContext *cx, uintN argc, jsval *vp)
{
    JS_ReportError(cx, "This is an error");
    return JS_FALSE;
}

#define LAZY_STANDARD_CLASSES

/* A class for easily testing the inner/outer object callbacks. */
typedef struct ComplexObject {
    JSBool isInner;
    JSBool frozen;
    JSObject *inner;
    JSObject *outer;
} ComplexObject;

static JSObject *
split_create_outer(JSContext *cx);

static JSObject *
split_create_inner(JSContext *cx, JSObject *outer);

static ComplexObject *
split_get_private(JSContext *cx, JSObject *obj);

static JSBool
split_addProperty(JSContext *cx, JSObject *obj, jsid id, jsval *vp)
{
    ComplexObject *cpx;

    cpx = split_get_private(cx, obj);
    if (!cpx)
        return JS_TRUE;
    if (!cpx->isInner && cpx->inner) {
        /* Make sure to define this property on the inner object. */
        return JS_DefinePropertyById(cx, cpx->inner, id, *vp, NULL, NULL, JSPROP_ENUMERATE);
    }
    return JS_TRUE;
}

static JSBool
split_getProperty(JSContext *cx, JSObject *obj, jsid id, jsval *vp)
{
    ComplexObject *cpx;

    cpx = split_get_private(cx, obj);
    if (!cpx)
        return JS_TRUE;

    if (JSID_IS_ATOM(id) && JS_FlatStringEqualsAscii(JSID_TO_FLAT_STRING(id), "isInner")) {
        *vp = BOOLEAN_TO_JSVAL(cpx->isInner);
        return JS_TRUE;
    }

    if (!cpx->isInner && cpx->inner) {
        if (JSID_IS_ATOM(id)) {
            JSString *str = JSID_TO_STRING(id);

            size_t length;
            const jschar *chars = JS_GetStringCharsAndLength(cx, str, &length);
            if (!chars)
                return false;

            return JS_GetUCProperty(cx, cpx->inner, chars, length, vp);
        }
        if (JSID_IS_INT(id))
            return JS_GetElement(cx, cpx->inner, JSID_TO_INT(id), vp);
        return JS_TRUE;
    }

    return JS_TRUE;
}

static JSBool
split_setProperty(JSContext *cx, JSObject *obj, jsid id, JSBool strict, jsval *vp)
{
    ComplexObject *cpx;

    cpx = split_get_private(cx, obj);
    if (!cpx)
        return true;
    if (!cpx->isInner && cpx->inner) {
        if (JSID_IS_ATOM(id)) {
            JSString *str = JSID_TO_STRING(id);

            size_t length;
            const jschar *chars = JS_GetStringCharsAndLength(cx, str, &length);
            if (!chars)
                return false;

            return JS_SetUCProperty(cx, cpx->inner, chars, length, vp);
        }
        if (JSID_IS_INT(id))
            return JS_SetElement(cx, cpx->inner, JSID_TO_INT(id), vp);
        return true;
    }

    return true;
}

static JSBool
split_delProperty(JSContext *cx, JSObject *obj, jsid id, jsval *vp)
{
    ComplexObject *cpx;
    jsid asId;

    cpx = split_get_private(cx, obj);
    if (!cpx)
        return JS_TRUE;
    if (!cpx->isInner && cpx->inner) {
        /* Make sure to define this property on the inner object. */
        if (!JS_ValueToId(cx, *vp, &asId))
            return JS_FALSE;
        return cpx->inner->deleteProperty(cx, asId, Valueify(vp), true);
    }
    return JS_TRUE;
}

static JSBool
split_enumerate(JSContext *cx, JSObject *obj, JSIterateOp enum_op,
                jsval *statep, jsid *idp)
{
    ComplexObject *cpx;
    JSObject *iterator;

    switch (enum_op) {
      case JSENUMERATE_INIT:
      case JSENUMERATE_INIT_ALL:
        cpx = (ComplexObject *) JS_GetPrivate(cx, obj);

        if (!cpx->isInner && cpx->inner)
            obj = cpx->inner;

        iterator = JS_NewPropertyIterator(cx, obj);
        if (!iterator)
            return JS_FALSE;

        *statep = OBJECT_TO_JSVAL(iterator);
        if (idp)
            *idp = INT_TO_JSID(0);
        break;

      case JSENUMERATE_NEXT:
        iterator = (JSObject*)JSVAL_TO_OBJECT(*statep);
        if (!JS_NextProperty(cx, iterator, idp))
            return JS_FALSE;

        if (!JSID_IS_VOID(*idp))
            break;
        /* Fall through. */

      case JSENUMERATE_DESTROY:
        /* Let GC at our iterator object. */
        *statep = JSVAL_NULL;
        break;
    }

    return JS_TRUE;
}

static JSBool
split_resolve(JSContext *cx, JSObject *obj, jsid id, uintN flags, JSObject **objp)
{
    ComplexObject *cpx;

    if (JSID_IS_ATOM(id) && JS_FlatStringEqualsAscii(JSID_TO_FLAT_STRING(id), "isInner")) {
        *objp = obj;
        return JS_DefinePropertyById(cx, obj, id, JSVAL_VOID, NULL, NULL, JSPROP_SHARED);
    }

    cpx = split_get_private(cx, obj);
    if (!cpx)
        return JS_TRUE;
    if (!cpx->isInner && cpx->inner) {
        JSProperty *prop;
        return cpx->inner->lookupProperty(cx, id, objp, &prop);
    }

#ifdef LAZY_STANDARD_CLASSES
    if (!(flags & JSRESOLVE_ASSIGNING)) {
        JSBool resolved;

        if (!JS_ResolveStandardClass(cx, obj, id, &resolved))
            return JS_FALSE;

        if (resolved) {
            *objp = obj;
            return JS_TRUE;
        }
    }
#endif

    /* XXX For additional realism, let's resolve some random property here. */
    return JS_TRUE;
}

static void
split_finalize(JSContext *cx, JSObject *obj)
{
    JS_free(cx, JS_GetPrivate(cx, obj));
}

static void
split_trace(JSTracer *trc, JSObject *obj)
{
    ComplexObject *cpx;

    cpx = (ComplexObject *) JS_GetPrivate(trc->context, obj);

    if (!cpx)
        return; /* The object is not fully constructed. */

    if (!cpx->isInner && cpx->inner) {
        /* Mark the inner object. */
        JS_CALL_TRACER(trc, cpx->inner, JSTRACE_OBJECT, "ComplexObject.inner");
    }

    if (cpx->isInner && cpx->outer) {
        /* Mark the inner object. */
        JS_CALL_TRACER(trc, cpx->outer, JSTRACE_OBJECT, "ComplexObject.outer");
    }
}

static JSObject *
split_outerObject(JSContext *cx, JSObject *obj)
{
    ComplexObject *cpx;

    cpx = (ComplexObject *) JS_GetPrivate(cx, obj);
    return cpx->isInner ? cpx->outer : obj;
}

static JSObject *
split_thisObject(JSContext *cx, JSObject *obj)
{
    OBJ_TO_OUTER_OBJECT(cx, obj);
    if (!obj)
        return NULL;
    return obj;
}


static JSBool
split_equality(JSContext *cx, JSObject *obj, const jsval *v, JSBool *bp);

static JSObject *
split_innerObject(JSContext *cx, JSObject *obj)
{
    ComplexObject *cpx;

    cpx = (ComplexObject *) JS_GetPrivate(cx, obj);
    if (cpx->frozen) {
        JS_ASSERT(!cpx->isInner);
        return obj;
    }
    return !cpx->isInner ? cpx->inner : obj;
}

static Class split_global_class = {
    "split_global",
    JSCLASS_NEW_RESOLVE | JSCLASS_NEW_ENUMERATE | JSCLASS_HAS_PRIVATE | JSCLASS_GLOBAL_FLAGS,
    Valueify(split_addProperty),
    Valueify(split_delProperty),
    Valueify(split_getProperty),
    Valueify(split_setProperty),
    (JSEnumerateOp)split_enumerate,
    (JSResolveOp)split_resolve,
    ConvertStub,
    split_finalize,
    NULL,           /* reserved0   */
    NULL,           /* checkAccess */
    NULL,           /* call        */
    NULL,           /* construct   */
    NULL,           /* xdrObject   */
    NULL,           /* hasInstance */
    split_trace,
    {
        Valueify(split_equality),
        split_outerObject,
        split_innerObject,
        NULL, /* iteratorObject */
        NULL, /* wrappedObject  */
    },
    {
        NULL, /* lookupProperty */
        NULL, /* defineProperty */
        NULL, /* getProperty    */
        NULL, /* setProperty    */
        NULL, /* getAttributes  */
        NULL, /* setAttributes  */
        NULL, /* deleteProperty */
        NULL, /* enumerate      */
        NULL, /* typeOf         */
        NULL, /* fix            */
        split_thisObject,
        NULL, /* clear          */
    },
};

static JSBool
split_equality(JSContext *cx, JSObject *obj, const jsval *v, JSBool *bp)
{
    *bp = JS_FALSE;
    if (JSVAL_IS_PRIMITIVE(*v))
        return JS_TRUE;

    JSObject *obj2 = JSVAL_TO_OBJECT(*v);
    if (obj2->getClass() != &split_global_class)
        return JS_TRUE;

    ComplexObject *cpx = (ComplexObject *) JS_GetPrivate(cx, obj2);
    JS_ASSERT(!cpx->isInner);

    ComplexObject *ourCpx = (ComplexObject *) JS_GetPrivate(cx, obj);
    JS_ASSERT(!ourCpx->isInner);

    *bp = (cpx == ourCpx);
    return JS_TRUE;
}

JSObject *
split_create_outer(JSContext *cx)
{
    ComplexObject *cpx;
    JSObject *obj;

    cpx = (ComplexObject *) JS_malloc(cx, sizeof *obj);
    if (!cpx)
        return NULL;
    cpx->isInner = JS_FALSE;
    cpx->frozen = JS_TRUE;
    cpx->inner = NULL;
    cpx->outer = NULL;

    obj = JS_NewGlobalObject(cx, Jsvalify(&split_global_class));
    if (!obj) {
        JS_free(cx, cpx);
        return NULL;
    }

    if (!JS_SetPrivate(cx, obj, cpx)) {
        JS_free(cx, cpx);
        return NULL;
    }

    return obj;
}

static JSObject *
split_create_inner(JSContext *cx, JSObject *outer)
{
    ComplexObject *cpx, *outercpx;
    JSObject *obj;

    JS_ASSERT(outer->getClass() == &split_global_class);

    cpx = (ComplexObject *) JS_malloc(cx, sizeof *cpx);
    if (!cpx)
        return NULL;
    cpx->isInner = JS_TRUE;
    cpx->frozen = JS_FALSE;
    cpx->inner = NULL;
    cpx->outer = outer;

    obj = JS_NewGlobalObject(cx, Jsvalify(&split_global_class));
    if (!obj || !JS_SetPrivate(cx, obj, cpx)) {
        JS_free(cx, cpx);
        return NULL;
    }

    outercpx = (ComplexObject *) JS_GetPrivate(cx, outer);
    outercpx->inner = obj;
    outercpx->frozen = JS_FALSE;

    return obj;
}

static ComplexObject *
split_get_private(JSContext *cx, JSObject *obj)
{
    do {
        if (obj->getClass() == &split_global_class)
            return (ComplexObject *) JS_GetPrivate(cx, obj);
        obj = JS_GetParent(cx, obj);
    } while (obj);

    return NULL;
}

static JSBool
sandbox_enumerate(JSContext *cx, JSObject *obj)
{
    jsval v;
    JSBool b;

    if (!JS_GetProperty(cx, obj, "lazy", &v))
        return JS_FALSE;

    JS_ValueToBoolean(cx, v, &b);
    return !b || JS_EnumerateStandardClasses(cx, obj);
}

static JSBool
sandbox_resolve(JSContext *cx, JSObject *obj, jsid id, uintN flags,
                JSObject **objp)
{
    jsval v;
    JSBool b, resolved;

    if (!JS_GetProperty(cx, obj, "lazy", &v))
        return JS_FALSE;

    JS_ValueToBoolean(cx, v, &b);
    if (b && (flags & JSRESOLVE_ASSIGNING) == 0) {
        if (!JS_ResolveStandardClass(cx, obj, id, &resolved))
            return JS_FALSE;
        if (resolved) {
            *objp = obj;
            return JS_TRUE;
        }
    }
    *objp = NULL;
    return JS_TRUE;
}

static JSClass sandbox_class = {
    "sandbox",
    JSCLASS_NEW_RESOLVE | JSCLASS_GLOBAL_FLAGS,
    JS_PropertyStub,   JS_PropertyStub,
    JS_PropertyStub,   JS_StrictPropertyStub,
    sandbox_enumerate, (JSResolveOp)sandbox_resolve,
    JS_ConvertStub,    NULL,
    JSCLASS_NO_OPTIONAL_MEMBERS
};

static JSObject *
NewSandbox(JSContext *cx, bool lazy, bool split)
{
    JSObject *obj = JS_NewCompartmentAndGlobalObject(cx, &sandbox_class, NULL);
    if (!obj)
        return NULL;

    {
        JSAutoEnterCompartment ac;
        if (!ac.enter(cx, obj))
            return NULL;

        if (split) {
            obj = split_setup(cx, JS_TRUE);
            if (!obj)
                return NULL;
        }
        if (!lazy && !JS_InitStandardClasses(cx, obj))
            return NULL;

        AutoValueRooter root(cx, BooleanValue(lazy));
        if (!JS_SetProperty(cx, obj, "lazy", root.jsval_addr()))
            return NULL;

        if (split)
            obj = split_outerObject(cx, obj);
    }

    AutoObjectRooter objroot(cx, obj);
    if (!cx->compartment->wrap(cx, objroot.addr()))
        return NULL;
    return objroot.object();
}

static JSBool
EvalInContext(JSContext *cx, uintN argc, jsval *vp)
{
    JSString *str;
    JSObject *sobj = NULL;
    if (!JS_ConvertArguments(cx, argc, JS_ARGV(cx, vp), "S / o", &str, &sobj))
        return false;

    size_t srclen;
    const jschar *src = JS_GetStringCharsAndLength(cx, str, &srclen);
    if (!src)
        return false;

    bool split = false, lazy = false;
    if (srclen == 4) {
        if (src[0] == 'l' && src[1] == 'a' && src[2] == 'z' && src[3] == 'y') {
            lazy = true;
            srclen = 0;
        }
    } else if (srclen == 5) {
        if (src[0] == 's' && src[1] == 'p' && src[2] == 'l' && src[3] == 'i' && src[4] == 't') {
            split = lazy = true;
            srclen = 0;
        }
    }

    if (!sobj) {
        sobj = NewSandbox(cx, lazy, split);
        if (!sobj)
            return false;
    }

    if (srclen == 0) {
        JS_SET_RVAL(cx, vp, OBJECT_TO_JSVAL(sobj));
        return true;
    }

    JSStackFrame *fp = JS_GetScriptedCaller(cx, NULL);
    JSScript *script = JS_GetFrameScript(cx, fp);
    jsbytecode *pc = JS_GetFramePC(cx, fp);
    jsval rval;
    {
        JSAutoEnterCompartment ac;
        uintN flags;
        JSObject *unwrapped = sobj->unwrap(&flags);
        if (flags & JSWrapper::CROSS_COMPARTMENT) {
            sobj = unwrapped;
            if (!ac.enter(cx, sobj))
                return false;
        }

        OBJ_TO_INNER_OBJECT(cx, sobj);
        if (!sobj)
            return false;
        if (!(sobj->getClass()->flags & JSCLASS_IS_GLOBAL)) {
            JS_ReportError(cx, "Invalid scope argument to evalcx");
            return false;
        }
        if (!JS_EvaluateUCScript(cx, sobj, src, srclen,
                                 script->filename,
                                 JS_PCToLineNumber(cx, script, pc),
                                 &rval)) {
            return false;
        }
    }

    if (!cx->compartment->wrap(cx, Valueify(&rval)))
        return false;

    JS_SET_RVAL(cx, vp, rval);
    return true;
}

static JSBool
EvalInFrame(JSContext *cx, uintN argc, jsval *vp)
{
    jsval *argv = JS_ARGV(cx, vp);
    if (argc < 2 ||
        !JSVAL_IS_INT(argv[0]) ||
        !JSVAL_IS_STRING(argv[1])) {
        JS_ReportError(cx, "Invalid arguments to evalInFrame");
        return JS_FALSE;
    }

    uint32 upCount = JSVAL_TO_INT(argv[0]);
    JSString *str = JSVAL_TO_STRING(argv[1]);

    bool saveCurrent = (argc >= 3 && JSVAL_IS_BOOLEAN(argv[2]))
                        ? !!(JSVAL_TO_BOOLEAN(argv[2]))
                        : false;

    JS_ASSERT(cx->hasfp());

    FrameRegsIter fi(cx);
    for (uint32 i = 0; i < upCount; ++i, ++fi) {
        if (!fi.fp()->prev())
            break;
    }

    StackFrame *const fp = fi.fp();
    if (!fp->isScriptFrame()) {
        JS_ReportError(cx, "cannot eval in non-script frame");
        return JS_FALSE;
    }

    JSBool saved = JS_FALSE;;
    if (saveCurrent)
        saved = JS_SaveFrameChain(cx);

    size_t length;
    const jschar *chars = JS_GetStringCharsAndLength(cx, str, &length);
    if (!chars)
        return JS_FALSE;

    JSBool ok = JS_EvaluateUCInStackFrame(cx, Jsvalify(fp), chars, length,
                                          fp->script()->filename,
                                          JS_PCToLineNumber(cx, fp->script(),
                                                            fi.pc()),
                                          vp);

    if (saved)
        JS_RestoreFrameChain(cx);

    return ok;
}

static JSBool
ShapeOf(JSContext *cx, uintN argc, jsval *vp)
{
    jsval v;
    if (argc < 1 || !JSVAL_IS_OBJECT(v = JS_ARGV(cx, vp)[0])) {
        JS_ReportError(cx, "shapeOf: object expected");
        return JS_FALSE;
    }
    JSObject *obj = JSVAL_TO_OBJECT(v);
    if (!obj) {
        *vp = JSVAL_ZERO;
        return JS_TRUE;
    }
    if (!obj->isNative()) {
        *vp = INT_TO_JSVAL(-1);
        return JS_TRUE;
    }
    return JS_NewNumberValue(cx, obj->shape(), vp);
}

/*
 * If referent has an own property named id, copy that property to obj[id].
 * Since obj is native, this isn't totally transparent; properties of a
 * non-native referent may be simplified to data properties.
 */
static JSBool
CopyProperty(JSContext *cx, JSObject *obj, JSObject *referent, jsid id,
             uintN lookupFlags, JSObject **objp)
{
    JSProperty *prop;
    PropertyDescriptor desc;
    uintN propFlags = 0;
    JSObject *obj2;

    *objp = NULL;
    if (referent->isNative()) {
        if (!LookupPropertyWithFlags(cx, referent, id, lookupFlags, &obj2, &prop))
            return false;
        if (obj2 != referent)
            return true;

        const Shape *shape = (Shape *) prop;
        if (shape->isMethod()) {
            shape = referent->methodReadBarrier(cx, *shape, &desc.value);
            if (!shape)
                return false;
        } else if (shape->hasSlot()) {
            desc.value = referent->nativeGetSlot(shape->slot);
        } else {
            desc.value.setUndefined();
        }

        desc.attrs = shape->attributes();
        desc.getter = shape->getter();
        if (!desc.getter && !(desc.attrs & JSPROP_GETTER))
            desc.getter = PropertyStub;
        desc.setter = shape->setter();
        if (!desc.setter && !(desc.attrs & JSPROP_SETTER))
            desc.setter = StrictPropertyStub;
        desc.shortid = shape->shortid;
        propFlags = shape->getFlags();
   } else if (referent->isProxy()) {
        PropertyDescriptor desc;
        if (!JSProxy::getOwnPropertyDescriptor(cx, referent, id, false, &desc))
            return false;
        if (!desc.obj)
            return true;
    } else {
        if (!referent->lookupProperty(cx, id, objp, &prop))
            return false;
        if (*objp != referent)
            return true;
        if (!referent->getProperty(cx, id, &desc.value) ||
            !referent->getAttributes(cx, id, &desc.attrs)) {
            return false;
        }
        desc.attrs &= JSPROP_ENUMERATE | JSPROP_READONLY | JSPROP_PERMANENT;
        desc.getter = PropertyStub;
        desc.setter = StrictPropertyStub;
        desc.shortid = 0;
    }

    *objp = obj;
    return !!DefineNativeProperty(cx, obj, id, desc.value, desc.getter, desc.setter,
                                  desc.attrs, propFlags, desc.shortid);
}

static JSBool
resolver_resolve(JSContext *cx, JSObject *obj, jsid id, uintN flags, JSObject **objp)
{
    jsval v;
    JS_ALWAYS_TRUE(JS_GetReservedSlot(cx, obj, 0, &v));
    return CopyProperty(cx, obj, JSVAL_TO_OBJECT(v), id, flags, objp);
}

static JSBool
resolver_enumerate(JSContext *cx, JSObject *obj)
{
    jsval v;
    JS_ALWAYS_TRUE(JS_GetReservedSlot(cx, obj, 0, &v));
    JSObject *referent = JSVAL_TO_OBJECT(v);

    AutoIdArray ida(cx, JS_Enumerate(cx, referent));
    bool ok = !!ida;
    JSObject *ignore;
    for (size_t i = 0; ok && i < ida.length(); i++)
        ok = CopyProperty(cx, obj, referent, ida[i], JSRESOLVE_QUALIFIED, &ignore);
    return ok;
}

static JSClass resolver_class = {
    "resolver",
    JSCLASS_NEW_RESOLVE | JSCLASS_HAS_RESERVED_SLOTS(1),
    JS_PropertyStub,   JS_PropertyStub,
    JS_PropertyStub,   JS_StrictPropertyStub,
    resolver_enumerate, (JSResolveOp)resolver_resolve,
    JS_ConvertStub,    NULL,
    JSCLASS_NO_OPTIONAL_MEMBERS
};


static JSBool
Resolver(JSContext *cx, uintN argc, jsval *vp)
{
    JSObject *referent, *proto = NULL;
    if (!JS_ConvertArguments(cx, argc, JS_ARGV(cx, vp), "o/o", &referent, &proto))
        return false;

    JSObject *result = (argc > 1
                        ? JS_NewObjectWithGivenProto
                        : JS_NewObject)(cx, &resolver_class, proto, JS_GetParent(cx, referent));
    if (!result)
        return false;

    JS_ALWAYS_TRUE(JS_SetReservedSlot(cx, result, 0, OBJECT_TO_JSVAL(referent)));
    JS_SET_RVAL(cx, vp, OBJECT_TO_JSVAL(result));
    return true;
}

#ifdef JS_THREADSAFE

/*
 * Check that t1 comes strictly before t2. The function correctly deals with
 * PRIntervalTime wrap-around between t2 and t1 assuming that t2 and t1 stays
 * within INT32_MAX from each other. We use MAX_TIMEOUT_INTERVAL to enforce
 * this restriction.
 */
static bool
IsBefore(PRIntervalTime t1, PRIntervalTime t2)
{
    return int32(t1 - t2) < 0;
}

static JSBool
Sleep_fn(JSContext *cx, uintN argc, jsval *vp)
{
    PRIntervalTime t_ticks;

    if (argc == 0) {
        t_ticks = 0;
    } else {
        jsdouble t_secs;

        if (!JS_ValueToNumber(cx, argc == 0 ? JSVAL_VOID : vp[2], &t_secs))
            return JS_FALSE;

        /* NB: The next condition also filter out NaNs. */
        if (!(t_secs <= MAX_TIMEOUT_INTERVAL)) {
            JS_ReportError(cx, "Excessive sleep interval");
            return JS_FALSE;
        }
        t_ticks = (t_secs <= 0.0)
                  ? 0
                  : PRIntervalTime(PR_TicksPerSecond() * t_secs);
    }
    if (t_ticks == 0) {
        JS_YieldRequest(cx);
    } else {
        JSAutoSuspendRequest suspended(cx);
        PR_Lock(gWatchdogLock);
        PRIntervalTime to_wakeup = PR_IntervalNow() + t_ticks;
        for (;;) {
            PR_WaitCondVar(gSleepWakeup, t_ticks);
            if (gCanceled)
                break;
            PRIntervalTime now = PR_IntervalNow();
            if (!IsBefore(now, to_wakeup))
                break;
            t_ticks = to_wakeup - now;
        }
        PR_Unlock(gWatchdogLock);
    }
    return !gCanceled;
}

typedef struct ScatterThreadData ScatterThreadData;
typedef struct ScatterData ScatterData;

typedef enum ScatterStatus {
    SCATTER_WAIT,
    SCATTER_GO,
    SCATTER_CANCEL
} ScatterStatus;

struct ScatterData {
    ScatterThreadData   *threads;
    jsval               *results;
    PRLock              *lock;
    PRCondVar           *cvar;
    ScatterStatus       status;
};

struct ScatterThreadData {
    jsint               index;
    ScatterData         *shared;
    PRThread            *thr;
    JSContext           *cx;
    jsval               fn;
};

static void
DoScatteredWork(JSContext *cx, ScatterThreadData *td)
{
    jsval *rval = &td->shared->results[td->index];

    if (!JS_CallFunctionValue(cx, NULL, td->fn, 0, NULL, rval)) {
        *rval = JSVAL_VOID;
        JS_GetPendingException(cx, rval);
        JS_ClearPendingException(cx);
    }
}

static void
RunScatterThread(void *arg)
{
    int stackDummy;
    ScatterThreadData *td;
    ScatterStatus st;
    JSContext *cx;

    if (PR_FAILURE == PR_SetThreadPrivate(gStackBaseThreadIndex, &stackDummy))
        return;

    td = (ScatterThreadData *)arg;
    cx = td->cx;

    /* Wait for our signal. */
    PR_Lock(td->shared->lock);
    while ((st = td->shared->status) == SCATTER_WAIT)
        PR_WaitCondVar(td->shared->cvar, PR_INTERVAL_NO_TIMEOUT);
    PR_Unlock(td->shared->lock);

    if (st == SCATTER_CANCEL)
        return;

    /* We are good to go. */
    JS_SetContextThread(cx);
    JS_SetNativeStackQuota(cx, gMaxStackSize);
    JS_BeginRequest(cx);
    DoScatteredWork(cx, td);
    JS_EndRequest(cx);
    JS_ClearContextThread(cx);
}

/*
 * scatter(fnArray) - Call each function in `fnArray` without arguments, each
 * in a different thread. When all threads have finished, return an array: the
 * return values. Errors are not propagated; if any of the function calls
 * fails, the corresponding element in the results array gets the exception
 * object, if any, else (undefined).
 */
static JSBool
Scatter(JSContext *cx, uintN argc, jsval *vp)
{
    jsuint i;
    jsuint n;  /* number of threads */
    JSObject *inArr;
    JSObject *arr;
    JSObject *global;
    ScatterData sd;
    JSBool ok;

    sd.lock = NULL;
    sd.cvar = NULL;
    sd.results = NULL;
    sd.threads = NULL;
    sd.status = SCATTER_WAIT;

    if (argc == 0 || JSVAL_IS_PRIMITIVE(JS_ARGV(cx, vp)[0])) {
        JS_ReportError(cx, "the first argument must be an object");
        goto fail;
    }

    inArr = JSVAL_TO_OBJECT(JS_ARGV(cx, vp)[0]);
    ok = JS_GetArrayLength(cx, inArr, &n);
    if (!ok)
        goto out;
    if (n == 0)
        goto success;

    sd.lock = PR_NewLock();
    if (!sd.lock)
        goto fail;

    sd.cvar = PR_NewCondVar(sd.lock);
    if (!sd.cvar)
        goto fail;

    sd.results = (jsval *) malloc(n * sizeof(jsval));
    if (!sd.results)
        goto fail;
    for (i = 0; i < n; i++) {
        sd.results[i] = JSVAL_VOID;
        ok = JS_AddValueRoot(cx, &sd.results[i]);
        if (!ok) {
            while (i-- > 0)
                JS_RemoveValueRoot(cx, &sd.results[i]);
            free(sd.results);
            sd.results = NULL;
            goto fail;
        }
    }

    sd.threads = (ScatterThreadData *) malloc(n * sizeof(ScatterThreadData));
    if (!sd.threads)
        goto fail;
    for (i = 0; i < n; i++) {
        sd.threads[i].index = i;
        sd.threads[i].shared = &sd;
        sd.threads[i].thr = NULL;
        sd.threads[i].cx = NULL;
        sd.threads[i].fn = JSVAL_NULL;

        ok = JS_AddValueRoot(cx, &sd.threads[i].fn);
        if (ok && !JS_GetElement(cx, inArr, (jsint) i, &sd.threads[i].fn)) {
            JS_RemoveValueRoot(cx, &sd.threads[i].fn);
            ok = JS_FALSE;
        }
        if (!ok) {
            while (i-- > 0)
                JS_RemoveValueRoot(cx, &sd.threads[i].fn);
            free(sd.threads);
            sd.threads = NULL;
            goto fail;
        }
    }

    global = JS_GetGlobalObject(cx);
    for (i = 1; i < n; i++) {
        JSContext *newcx = NewContext(JS_GetRuntime(cx));
        if (!newcx)
            goto fail;

        {
            JSAutoRequest req(newcx);
            JS_SetGlobalObject(newcx, global);
        }
        JS_ClearContextThread(newcx);
        sd.threads[i].cx = newcx;
    }

    for (i = 1; i < n; i++) {
        PRThread *t = PR_CreateThread(PR_USER_THREAD,
                                      RunScatterThread,
                                      &sd.threads[i],
                                      PR_PRIORITY_NORMAL,
                                      PR_GLOBAL_THREAD,
                                      PR_JOINABLE_THREAD,
                                      0);
        if (!t) {
            /* Failed to start thread. */
            PR_Lock(sd.lock);
            sd.status = SCATTER_CANCEL;
            PR_NotifyAllCondVar(sd.cvar);
            PR_Unlock(sd.lock);
            while (i-- > 1)
                PR_JoinThread(sd.threads[i].thr);
            goto fail;
        }

        sd.threads[i].thr = t;
    }
    PR_Lock(sd.lock);
    sd.status = SCATTER_GO;
    PR_NotifyAllCondVar(sd.cvar);
    PR_Unlock(sd.lock);

    DoScatteredWork(cx, &sd.threads[0]);

    {
        JSAutoSuspendRequest suspended(cx);
        for (i = 1; i < n; i++) {
            PR_JoinThread(sd.threads[i].thr);
        }
    }

success:
    arr = JS_NewArrayObject(cx, n, sd.results);
    if (!arr)
        goto fail;
    *vp = OBJECT_TO_JSVAL(arr);
    ok = JS_TRUE;

out:
    if (sd.threads) {
        JSContext *acx;

        for (i = 0; i < n; i++) {
            JS_RemoveValueRoot(cx, &sd.threads[i].fn);
            acx = sd.threads[i].cx;
            if (acx) {
                JS_SetContextThread(acx);
                DestroyContext(acx, true);
            }
        }
        free(sd.threads);
    }
    if (sd.results) {
        for (i = 0; i < n; i++)
            JS_RemoveValueRoot(cx, &sd.results[i]);
        free(sd.results);
    }
    if (sd.cvar)
        PR_DestroyCondVar(sd.cvar);
    if (sd.lock)
        PR_DestroyLock(sd.lock);

    return ok;

fail:
    ok = JS_FALSE;
    goto out;
}

static bool
InitWatchdog(JSRuntime *rt)
{
    JS_ASSERT(!gWatchdogThread);
    gWatchdogLock = PR_NewLock();
    if (gWatchdogLock) {
        gWatchdogWakeup = PR_NewCondVar(gWatchdogLock);
        if (gWatchdogWakeup) {
            gSleepWakeup = PR_NewCondVar(gWatchdogLock);
            if (gSleepWakeup)
                return true;
            PR_DestroyCondVar(gWatchdogWakeup);
        }
        PR_DestroyLock(gWatchdogLock);
    }
    return false;
}

static void
KillWatchdog()
{
    PRThread *thread;

    PR_Lock(gWatchdogLock);
    thread = gWatchdogThread;
    if (thread) {
        /*
         * The watchdog thread is running, tell it to terminate waking it up
         * if necessary.
         */
        gWatchdogThread = NULL;
        PR_NotifyCondVar(gWatchdogWakeup);
    }
    PR_Unlock(gWatchdogLock);
    if (thread)
        PR_JoinThread(thread);
    PR_DestroyCondVar(gSleepWakeup);
    PR_DestroyCondVar(gWatchdogWakeup);
    PR_DestroyLock(gWatchdogLock);
}

static void
WatchdogMain(void *arg)
{
    JSRuntime *rt = (JSRuntime *) arg;

    PR_Lock(gWatchdogLock);
    while (gWatchdogThread) {
        PRIntervalTime now = PR_IntervalNow();
         if (gWatchdogHasTimeout && !IsBefore(now, gWatchdogTimeout)) {
            /*
             * The timeout has just expired. Trigger the operation callback
             * outside the lock.
             */
            gWatchdogHasTimeout = false;
            PR_Unlock(gWatchdogLock);
            CancelExecution(rt);
            PR_Lock(gWatchdogLock);

            /* Wake up any threads doing sleep. */
            PR_NotifyAllCondVar(gSleepWakeup);
        } else {
            PRIntervalTime sleepDuration = gWatchdogHasTimeout
                                           ? gWatchdogTimeout - now
                                           : PR_INTERVAL_NO_TIMEOUT;
            DebugOnly<PRStatus> status =
                PR_WaitCondVar(gWatchdogWakeup, sleepDuration);
            JS_ASSERT(status == PR_SUCCESS);
        }
    }
    PR_Unlock(gWatchdogLock);
}

static bool
ScheduleWatchdog(JSRuntime *rt, jsdouble t)
{
    if (t <= 0) {
        PR_Lock(gWatchdogLock);
        gWatchdogHasTimeout = false;
        PR_Unlock(gWatchdogLock);
        return true;
    }

    PRIntervalTime interval = PRIntervalTime(ceil(t * PR_TicksPerSecond()));
    PRIntervalTime timeout = PR_IntervalNow() + interval;
    PR_Lock(gWatchdogLock);
    if (!gWatchdogThread) {
        JS_ASSERT(!gWatchdogHasTimeout);
        gWatchdogThread = PR_CreateThread(PR_USER_THREAD,
                                          WatchdogMain,
                                          rt,
                                          PR_PRIORITY_NORMAL,
                                          PR_LOCAL_THREAD,
                                          PR_JOINABLE_THREAD,
                                          0);
        if (!gWatchdogThread) {
            PR_Unlock(gWatchdogLock);
            return false;
        }
    } else if (!gWatchdogHasTimeout || IsBefore(timeout, gWatchdogTimeout)) {
         PR_NotifyCondVar(gWatchdogWakeup);
    }
    gWatchdogHasTimeout = true;
    gWatchdogTimeout = timeout;
    PR_Unlock(gWatchdogLock);
    return true;
}

#else /* !JS_THREADSAFE */

#ifdef XP_WIN
static HANDLE gTimerHandle = 0;

VOID CALLBACK
TimerCallback(PVOID lpParameter, BOOLEAN TimerOrWaitFired)
{
    CancelExecution((JSRuntime *) lpParameter);
}

#else

static void
AlarmHandler(int sig)
{
    CancelExecution(gRuntime);
}

#endif

static bool
InitWatchdog(JSRuntime *rt)
{
    gRuntime = rt;
    return true;
}

static void
KillWatchdog()
{
    ScheduleWatchdog(gRuntime, -1);
}

static bool
ScheduleWatchdog(JSRuntime *rt, jsdouble t)
{
#ifdef XP_WIN
    if (gTimerHandle) {
        DeleteTimerQueueTimer(NULL, gTimerHandle, NULL);
        gTimerHandle = 0;
    }
    if (t > 0 &&
        !CreateTimerQueueTimer(&gTimerHandle,
                               NULL,
                               (WAITORTIMERCALLBACK)TimerCallback,
                               rt,
                               DWORD(ceil(t * 1000.0)),
                               0,
                               WT_EXECUTEINTIMERTHREAD | WT_EXECUTEONLYONCE)) {
        gTimerHandle = 0;
        return false;
    }
#else
    /* FIXME: use setitimer when available for sub-second resolution. */
    if (t <= 0) {
        alarm(0);
        signal(SIGALRM, NULL);
    } else {
        signal(SIGALRM, AlarmHandler); /* set the Alarm signal capture */
        alarm(ceil(t));
    }
#endif
    return true;
}

#endif /* !JS_THREADSAFE */

static void
CancelExecution(JSRuntime *rt)
{
    gCanceled = true;
    if (gExitCode == 0)
        gExitCode = EXITCODE_TIMEOUT;
#ifdef JS_THREADSAFE
    if (gWorkerThreadPool)
        js::workers::terminateAll(rt, gWorkerThreadPool);
#endif
    JS_TriggerAllOperationCallbacks(rt);

    static const char msg[] = "Script runs for too long, terminating.\n";
#if defined(XP_UNIX) && !defined(JS_THREADSAFE)
    /* It is not safe to call fputs from signals. */
    /* Dummy assignment avoids GCC warning on "attribute warn_unused_result" */
    ssize_t dummy = write(2, msg, sizeof(msg) - 1);
    (void)dummy;
#else
    fputs(msg, stderr);
#endif
}

static JSBool
SetTimeoutValue(JSContext *cx, jsdouble t)
{
    /* NB: The next condition also filter out NaNs. */
    if (!(t <= MAX_TIMEOUT_INTERVAL)) {
        JS_ReportError(cx, "Excessive timeout value");
        return JS_FALSE;
    }
    gTimeoutInterval = t;
    if (!ScheduleWatchdog(cx->runtime, t)) {
        JS_ReportError(cx, "Failed to create the watchdog");
        return JS_FALSE;
    }
    return JS_TRUE;
}

static JSBool
Timeout(JSContext *cx, uintN argc, jsval *vp)
{
    if (argc == 0)
        return JS_NewNumberValue(cx, gTimeoutInterval, vp);

    if (argc > 1) {
        JS_ReportError(cx, "Wrong number of arguments");
        return JS_FALSE;
    }

    jsdouble t;
    if (!JS_ValueToNumber(cx, JS_ARGV(cx, vp)[0], &t))
        return JS_FALSE;

    *vp = JSVAL_VOID;
    return SetTimeoutValue(cx, t);
}

static JSBool
Elapsed(JSContext *cx, uintN argc, jsval *vp)
{
    if (argc == 0) {
        double d = 0.0;
        JSShellContextData *data = GetContextData(cx);
        if (data)
            d = js_IntervalNow() - data->startTime;
        return JS_NewNumberValue(cx, d, vp);
    }
    JS_ReportError(cx, "Wrong number of arguments");
    return JS_FALSE;
}

static JSBool
Parent(JSContext *cx, uintN argc, jsval *vp)
{
    if (argc != 1) {
        JS_ReportError(cx, "Wrong number of arguments");
        return JS_FALSE;
    }

    jsval v = JS_ARGV(cx, vp)[0];
    if (JSVAL_IS_PRIMITIVE(v)) {
        JS_ReportError(cx, "Only objects have parents!");
        return JS_FALSE;
    }

    JSObject *parent = JS_GetParent(cx, JSVAL_TO_OBJECT(v));
    *vp = OBJECT_TO_JSVAL(parent);

    /* Outerize if necessary.  Embrace the ugliness! */
    if (parent) {
        if (JSObjectOp op = parent->getClass()->ext.outerObject)
            *vp = OBJECT_TO_JSVAL(op(cx, parent));
    }

    return JS_TRUE;
}

#ifdef XP_UNIX

#include <fcntl.h>
#include <sys/stat.h>

/*
 * Returns a JS_malloc'd string (that the caller needs to JS_free)
 * containing the directory (non-leaf) part of |from| prepended to |leaf|.
 * If |from| is empty or a leaf, MakeAbsolutePathname returns a copy of leaf.
 * Returns NULL to indicate an error.
 */
static char *
MakeAbsolutePathname(JSContext *cx, const char *from, const char *leaf)
{
    size_t dirlen;
    char *dir;
    const char *slash = NULL, *cp;

    cp = from;
    while (*cp) {
        if (*cp == '/') {
            slash = cp;
        }

        ++cp;
    }

    if (!slash) {
        /* We were given a leaf or |from| was empty. */
        return JS_strdup(cx, leaf);
    }

    /* Else, we were given a real pathname, return that + the leaf. */
    dirlen = slash - from + 1;
    dir = (char*) JS_malloc(cx, dirlen + strlen(leaf) + 1);
    if (!dir)
        return NULL;

    strncpy(dir, from, dirlen);
    strcpy(dir + dirlen, leaf); /* Note: we can't use strcat here. */

    return dir;
}

#endif // XP_UNIX

static JSBool
Compile(JSContext *cx, uintN argc, jsval *vp)
{
    if (argc < 1) {
        JS_ReportErrorNumber(cx, js_GetErrorMessage, NULL, JSMSG_MORE_ARGS_NEEDED,
                             "compile", "0", "s");
        return JS_FALSE;
    }
    jsval arg0 = JS_ARGV(cx, vp)[0];
    if (!JSVAL_IS_STRING(arg0)) {
        const char *typeName = JS_GetTypeName(cx, JS_TypeOfValue(cx, arg0));
        JS_ReportError(cx, "expected string to compile, got %s", typeName);
        return JS_FALSE;
    }

    static JSClass dummy_class = {
        "jdummy",
        JSCLASS_GLOBAL_FLAGS,
        JS_PropertyStub,  JS_PropertyStub,
        JS_PropertyStub,  JS_StrictPropertyStub,
        JS_EnumerateStub, JS_ResolveStub,
        JS_ConvertStub,   NULL,
        JSCLASS_NO_OPTIONAL_MEMBERS
    };

    JSObject *fakeGlobal = JS_NewGlobalObject(cx, &dummy_class);
    if (!fakeGlobal)
        return JS_FALSE;

    JSString *scriptContents = JSVAL_TO_STRING(arg0);

    uintN oldopts = JS_GetOptions(cx);
    JS_SetOptions(cx, oldopts | JSOPTION_COMPILE_N_GO | JSOPTION_NO_SCRIPT_RVAL);
    bool ok = JS_CompileUCScript(cx, fakeGlobal, JS_GetStringCharsZ(cx, scriptContents),
                                 JS_GetStringLength(scriptContents), "<string>", 0);
    JS_SetOptions(cx, oldopts);

    JS_SET_RVAL(cx, vp, JSVAL_VOID);
    return ok;
}

static JSBool
Parse(JSContext *cx, uintN argc, jsval *vp)
{
    if (argc < 1) {
        JS_ReportErrorNumber(cx, js_GetErrorMessage, NULL, JSMSG_MORE_ARGS_NEEDED,
                             "compile", "0", "s");
        return JS_FALSE;
    }
    jsval arg0 = JS_ARGV(cx, vp)[0];
    if (!JSVAL_IS_STRING(arg0)) {
        const char *typeName = JS_GetTypeName(cx, JS_TypeOfValue(cx, arg0));
        JS_ReportError(cx, "expected string to parse, got %s", typeName);
        return JS_FALSE;
    }

    JSString *scriptContents = JSVAL_TO_STRING(arg0);
    js::Parser parser(cx);
    parser.init(JS_GetStringCharsZ(cx, scriptContents), JS_GetStringLength(scriptContents),
                "<string>", 0, cx->findVersion());
    if (!parser.parse(NULL))
        return JS_FALSE;
    JS_SET_RVAL(cx, vp, JSVAL_VOID);
    return JS_TRUE;
}

struct FreeOnReturn {
    JSContext *cx;
    const char *ptr;
    JS_DECL_USE_GUARD_OBJECT_NOTIFIER

    FreeOnReturn(JSContext *cx, const char *ptr JS_GUARD_OBJECT_NOTIFIER_PARAM)
      : cx(cx), ptr(ptr) {
        JS_GUARD_OBJECT_NOTIFIER_INIT;
    }

    ~FreeOnReturn() {
        JS_free(cx, (void*)ptr);
    }
};

static JSBool
Snarf(JSContext *cx, uintN argc, jsval *vp)
{
    JSString *str;
    const char *pathname;

    if (!argc)
        return JS_FALSE;

    str = JS_ValueToString(cx, JS_ARGV(cx, vp)[0]);
    if (!str)
        return JS_FALSE;
    JSAutoByteString filename(cx, str);
    if (!filename)
        return JS_FALSE;

    /* Get the currently executing script's name. */
    JSStackFrame *fp = JS_GetScriptedCaller(cx, NULL);
    JSScript *script = JS_GetFrameScript(cx, fp);
    JS_ASSERT(fp && script->filename);
#ifdef XP_UNIX
    pathname = MakeAbsolutePathname(cx, script->filename, filename.ptr());
    if (!pathname)
        return JS_FALSE;
    FreeOnReturn pnGuard(cx, pathname);
#else
    pathname = filename.ptr();
#endif

    if (argc > 1) {
        JSString *opt = JS_ValueToString(cx, JS_ARGV(cx, vp)[1]);
        if (!opt)
            return JS_FALSE;
        JSBool match;
        if (!JS_StringEqualsAscii(cx, opt, "binary", &match))
            return JS_FALSE;
        if (match) {
            JSObject *obj;
            if (!(obj = FileAsTypedArray(cx, pathname)))
                return JS_FALSE;
            *vp = OBJECT_TO_JSVAL(obj);
            return JS_TRUE;
        }
    }

    if (!(str = FileAsString(cx, pathname)))
        return JS_FALSE;
    *vp = STRING_TO_JSVAL(str);
    return JS_TRUE;
}

JSBool
Wrap(JSContext *cx, uintN argc, jsval *vp)
{
    jsval v = argc > 0 ? JS_ARGV(cx, vp)[0] : JSVAL_VOID;
    if (JSVAL_IS_PRIMITIVE(v)) {
        JS_SET_RVAL(cx, vp, v);
        return true;
    }

    JSObject *obj = JSVAL_TO_OBJECT(v);
    JSObject *wrapped = JSWrapper::New(cx, obj, obj->getProto(), obj->getGlobal(),
                                       &JSWrapper::singleton);
    if (!wrapped)
        return false;

    JS_SET_RVAL(cx, vp, OBJECT_TO_JSVAL(wrapped));
    return true;
}

JSBool
Serialize(JSContext *cx, uintN argc, jsval *vp)
{
    jsval v = argc > 0 ? JS_ARGV(cx, vp)[0] : JSVAL_VOID;
    uint64 *datap;
    size_t nbytes;
    if (!JS_WriteStructuredClone(cx, v, &datap, &nbytes, NULL, NULL))
        return false;

    JSObject *arrayobj = js_CreateTypedArray(cx, TypedArray::TYPE_UINT8, nbytes);
    if (!arrayobj) {
        JS_free(cx, datap);
        return false;
    }
    TypedArray *array = TypedArray::fromJSObject(arrayobj);
    JS_ASSERT((uintptr_t(array->data) & 7) == 0);
    memcpy(array->data, datap, nbytes);
    JS_free(cx, datap);
    JS_SET_RVAL(cx, vp, OBJECT_TO_JSVAL(arrayobj));
    return true;
}

JSBool
Deserialize(JSContext *cx, uintN argc, jsval *vp)
{
    jsval v = argc > 0 ? JS_ARGV(cx, vp)[0] : JSVAL_VOID;
    JSObject *obj;
    if (JSVAL_IS_PRIMITIVE(v) || !js_IsTypedArray((obj = JSVAL_TO_OBJECT(v)))) {
        JS_ReportErrorNumber(cx, my_GetErrorMessage, NULL, JSSMSG_INVALID_ARGS, "deserialize");
        return false;
    }
    TypedArray *array = TypedArray::fromJSObject(obj);
    if ((array->byteLength & 7) != 0) {
        JS_ReportErrorNumber(cx, my_GetErrorMessage, NULL, JSSMSG_INVALID_ARGS, "deserialize");
        return false;
    }
    if ((uintptr_t(array->data) & 7) != 0) {
        JS_ReportErrorNumber(cx, my_GetErrorMessage, NULL, JSSMSG_BAD_ALIGNMENT);
        return false;
    }

    if (!JS_ReadStructuredClone(cx, (uint64 *) array->data, array->byteLength,
                                JS_STRUCTURED_CLONE_VERSION, &v, NULL, NULL)) {
        return false;
    }
    JS_SET_RVAL(cx, vp, v);
    return true;
}

JSBool
MJitCodeStats(JSContext *cx, uintN argc, jsval *vp)
{
#ifdef JS_METHODJIT
    JSRuntime *rt = cx->runtime;
    AutoLockGC lock(rt);
    size_t n = 0;
    for (JSCompartment **c = rt->compartments.begin(); c != rt->compartments.end(); ++c)
        n += (*c)->getMjitCodeSize();
    JS_SET_RVAL(cx, vp, INT_TO_JSVAL(n));
#else
    JS_SET_RVAL(cx, vp, JSVAL_VOID);
#endif
    return true;
}

JSBool
MJitDataStats(JSContext *cx, uintN argc, jsval *vp)
{
#ifdef JS_METHODJIT
     JS_SET_RVAL(cx, vp, INT_TO_JSVAL(cx->runtime->mjitDataSize));
#else
    JS_SET_RVAL(cx, vp, JSVAL_VOID);
#endif
    return true;
}

JSBool
StringStats(JSContext *cx, uintN argc, jsval *vp)
{
    // XXX: should report something meaningful;  bug 625305 will probably fix
    // this.
    JS_SET_RVAL(cx, vp, INT_TO_JSVAL(0));
    return true;
}

enum CompartmentKind { SAME_COMPARTMENT, NEW_COMPARTMENT };

static JSObject *
NewGlobalObject(JSContext *cx, CompartmentKind compartment);

JSBool
NewGlobal(JSContext *cx, uintN argc, jsval *vp)
{
    if (argc != 1 || !JSVAL_IS_STRING(JS_ARGV(cx, vp)[0])) {
        JS_ReportErrorNumber(cx, my_GetErrorMessage, NULL, JSSMSG_INVALID_ARGS, "newGlobal");
        return false;
    }

    JSString *str = JSVAL_TO_STRING(JS_ARGV(cx, vp)[0]);

    JSBool equalSame = JS_FALSE, equalNew = JS_FALSE;
    if (!JS_StringEqualsAscii(cx, str, "same-compartment", &equalSame) ||
        !JS_StringEqualsAscii(cx, str, "new-compartment", &equalNew)) {
        return false;
    }

    if (!equalSame && !equalNew) {
        JS_ReportErrorNumber(cx, my_GetErrorMessage, NULL, JSSMSG_INVALID_ARGS, "newGlobal");
        return false;
    }

    JSObject *global = NewGlobalObject(cx, equalSame ? SAME_COMPARTMENT : NEW_COMPARTMENT);
    if (!global)
        return false;

    JS_SET_RVAL(cx, vp, OBJECT_TO_JSVAL(global));
    return true;
}

static JSBool
ParseLegacyJSON(JSContext *cx, uintN argc, jsval *vp)
{
    if (argc != 1 || !JSVAL_IS_STRING(JS_ARGV(cx, vp)[0])) {
        JS_ReportErrorNumber(cx, my_GetErrorMessage, NULL, JSSMSG_INVALID_ARGS, "parseLegacyJSON");
        return false;
    }

    JSString *str = JSVAL_TO_STRING(JS_ARGV(cx, vp)[0]);

    size_t length;
    const jschar *chars = JS_GetStringCharsAndLength(cx, str, &length);
    if (!chars)
        return false;
    return js::ParseJSONWithReviver(cx, chars, length, js::NullValue(), js::Valueify(vp), LEGACY);
}

static JSBool
EnableStackWalkingAssertion(JSContext *cx, uintN argc, jsval *vp)
{
    if (argc == 0 || !JSVAL_IS_BOOLEAN(JS_ARGV(cx, vp)[0])) {
        JS_ReportErrorNumber(cx, my_GetErrorMessage, NULL, JSSMSG_INVALID_ARGS,
                             "enableStackWalkingAssertion");
        return false;
    }

#ifdef DEBUG
    cx->stackIterAssertionEnabled = JSVAL_TO_BOOLEAN(JS_ARGV(cx, vp)[0]);
#endif

    JS_SET_RVAL(cx, vp, JSVAL_VOID);
    return true;
}

static JSFunctionSpec shell_functions[] = {
    JS_FN("version",        Version,        0,0),
    JS_FN("revertVersion",  RevertVersion,  0,0),
    JS_FN("options",        Options,        0,0),
    JS_FN("load",           Load,           1,0),
    JS_FN("evaluate",       Evaluate,       1,0),
    JS_FN("run",            Run,            1,0),
    JS_FN("readline",       ReadLine,       0,0),
    JS_FN("print",          Print,          0,0),
    JS_FN("putstr",         PutStr,         0,0),
    JS_FN("dateNow",        Now,            0,0),
    JS_FN("help",           Help,           0,0),
    JS_FN("quit",           Quit,           0,0),
    JS_FN("assertEq",       AssertEq,       2,0),
    JS_FN("assertJit",      AssertJit,      0,0),
    JS_FN("gc",             ::GC,           0,0),
    JS_FN("gcparam",        GCParameter,    2,0),
    JS_FN("countHeap",      CountHeap,      0,0),
    JS_FN("makeFinalizeObserver", MakeFinalizeObserver, 0,0),
    JS_FN("finalizeCount",  FinalizeCount, 0,0),
#ifdef JS_GC_ZEAL
    JS_FN("gczeal",         GCZeal,         2,0),
    JS_FN("schedulegc",     ScheduleGC,     1,0),
#endif
    JS_FN("internalConst",  InternalConst,  1,0),
    JS_FN("setDebug",       SetDebug,       1,0),
    JS_FN("setDebuggerHandler", SetDebuggerHandler, 1,0),
    JS_FN("setThrowHook",   SetThrowHook,   1,0),
    JS_FN("trap",           Trap,           3,0),
    JS_FN("untrap",         Untrap,         2,0),
    JS_FN("line2pc",        LineToPC,       0,0),
    JS_FN("pc2line",        PCToLine,       0,0),
    JS_FN("stringsAreUTF8", StringsAreUTF8, 0,0),
    JS_FN("testUTF8",       TestUTF8,       1,0),
    JS_FN("throwError",     ThrowError,     0,0),
#ifdef DEBUG
    JS_FN("disassemble",    DisassembleToString, 1,0),
    JS_FN("dis",            Disassemble,    1,0),
    JS_FN("disfile",        DisassFile,     1,0),
    JS_FN("dissrc",         DisassWithSrc,  1,0),
    JS_FN("dumpHeap",       DumpHeap,       0,0),
    JS_FN("dumpObject",     DumpObject,     1,0),
    JS_FN("notes",          Notes,          1,0),
    JS_FN("stats",          DumpStats,      1,0),
#endif
    JS_FN("dumpStack",      DumpStack,      1,0),
#ifdef TEST_CVTARGS
    JS_FN("cvtargs",        ConvertArgs,    0,0),
#endif
    JS_FN("build",          BuildDate,      0,0),
    JS_FN("clear",          Clear,          0,0),
    JS_FN("intern",         Intern,         1,0),
    JS_FN("clone",          Clone,          1,0),
    JS_FN("getpda",         GetPDA,         1,0),
    JS_FN("getslx",         GetSLX,         1,0),
    JS_FN("toint32",        ToInt32,        1,0),
    JS_FN("evalcx",         EvalInContext,  1,0),
    JS_FN("evalInFrame",    EvalInFrame,    2,0),
    JS_FN("shapeOf",        ShapeOf,        1,0),
    JS_FN("resolver",       Resolver,       1,0),
#ifdef MOZ_CALLGRIND
    JS_FN("startCallgrind", js_StartCallgrind,  0,0),
    JS_FN("stopCallgrind",  js_StopCallgrind,   0,0),
    JS_FN("dumpCallgrind",  js_DumpCallgrind,   1,0),
#endif
#ifdef MOZ_VTUNE
    JS_FN("startVtune",     js_StartVtune,    1,0),
    JS_FN("stopVtune",      js_StopVtune,     0,0),
    JS_FN("pauseVtune",     js_PauseVtune,    0,0),
    JS_FN("resumeVtune",    js_ResumeVtune,   0,0),
#endif
#ifdef MOZ_TRACEVIS
    JS_FN("startTraceVis",  StartTraceVisNative, 1,0),
    JS_FN("stopTraceVis",   StopTraceVisNative,  0,0),
#endif
#ifdef DEBUG
    JS_FN("arrayInfo",      js_ArrayInfo,   1,0),
#endif
#ifdef JS_THREADSAFE
    JS_FN("sleep",          Sleep_fn,       1,0),
    JS_FN("scatter",        Scatter,        1,0),
#endif
    JS_FN("snarf",          Snarf,          0,0),
    JS_FN("read",           Snarf,          0,0),
    JS_FN("compile",        Compile,        1,0),
    JS_FN("parse",          Parse,          1,0),
    JS_FN("timeout",        Timeout,        1,0),
    JS_FN("elapsed",        Elapsed,        0,0),
    JS_FN("parent",         Parent,         1,0),
    JS_FN("wrap",           Wrap,           1,0),
    JS_FN("serialize",      Serialize,      1,0),
    JS_FN("deserialize",    Deserialize,    1,0),
#ifdef JS_METHODJIT
    JS_FN("mjitcodestats",  MJitCodeStats,  0,0),
    JS_FN("mjitdatastats",  MJitDataStats,  0,0),
#endif
    JS_FN("stringstats",    StringStats,    0,0),
    JS_FN("newGlobal",      NewGlobal,      1,0),
    JS_FN("parseLegacyJSON",ParseLegacyJSON,1,0),
    JS_FN("enableStackWalkingAssertion",EnableStackWalkingAssertion,1,0),
    JS_FS_END
};

static const char shell_help_header[] =
"Command                  Description\n"
"=======                  ===========\n";

static const char *const shell_help_messages[] = {
"version([number])        Get or force a script compilation version number",
"revertVersion()          Revert previously set version number",
"options([option ...])    Get or toggle JavaScript options",
"load(['foo.js' ...])     Load files named by string arguments",
"evaluate(code)           Evaluate code as though it were the contents of a file",
"run('foo.js')\n"
"  Run the file named by the first argument, returning the number of\n"
"  of milliseconds spent compiling and executing it",
"readline()               Read a single line from stdin",
"print([exp ...])         Evaluate and print expressions",
"putstr([exp])            Evaluate and print expression without newline",
"dateNow()                    Return the current time with sub-ms precision",
"help([name ...])         Display usage and help messages",
"quit()                   Quit the shell",
"assertEq(actual, expected[, msg])\n"
"  Throw if the first two arguments are not the same (both +0 or both -0,\n"
"  both NaN, or non-zero and ===)",
"assertJit()              Throw if the calling function failed to JIT",
"gc([obj])                Run the garbage collector\n"
"                         When obj is given, GC only the compartment it's in",
"gcparam(name, value)\n"
"  Wrapper for JS_SetGCParameter. The name must be either 'maxBytes' or\n"
"  'maxMallocBytes' and the value must be convertable to a positive uint32",
"countHeap([start[, kind]])\n"
"  Count the number of live GC things in the heap or things reachable from\n"
"  start when it is given and is not null. kind is either 'all' (default) to\n"
"  count all things or one of 'object', 'double', 'string', 'function',\n"
"  'qname', 'namespace', 'xml' to count only things of that kind",
"makeFinalizeObserver()\n"
"  get a special object whose finalization increases the counter returned\n"
"  by the finalizeCount function",
"finalizeCount()\n"
"  return the current value of the finalization counter that is incremented\n"
"  each time an object returned by the makeFinalizeObserver is finalized",
#ifdef JS_GC_ZEAL
"gczeal(level, [freq], [compartmentGC?])\n"
"                         How zealous the garbage collector should be",
"schedulegc(num, [compartmentGC?])\n"
"                         Schedule a GC to happen after num allocations",
#endif
"internalConst(name)\n"
"  Query an internal constant for the engine. See InternalConst source for the\n"
"  list of constant names",
"setDebug(debug)          Set debug mode",
"setDebuggerHandler(f)    Set handler for debugger keyword to f",
"setThrowHook(f)          Set throw hook to f",
"trap([fun, [pc,]] exp)   Trap bytecode execution",
"untrap(fun[, pc])        Remove a trap",
"line2pc([fun,] line)     Map line number to PC",
"pc2line(fun[, pc])       Map PC to line number",
"stringsAreUTF8()         Check if strings are UTF-8 encoded",
"testUTF8(mode)           Perform UTF-8 tests (modes are 1 to 4)",
"throwError()             Throw an error from JS_ReportError",
#ifdef DEBUG
"disassemble([fun])       Return the disassembly for the given function",
"dis([fun])               Disassemble functions into bytecodes",
"disfile('foo.js')        Disassemble script file into bytecodes\n"
"  dis and disfile take these options as preceeding string arguments\n"
"    \"-r\" (disassemble recursively)\n"
"    \"-l\" (show line numbers)",
"dissrc([fun])            Disassemble functions with source lines",
"dumpHeap([fileName[, start[, toFind[, maxDepth[, toIgnore]]]]])\n"
"  Interface to JS_DumpHeap with output sent to file",
"dumpObject()             Dump an internal representation of an object",
"notes([fun])             Show source notes for functions",
"stats([string ...])      Dump 'arena', 'atom', 'global' stats",
#endif
"dumpStack()              Dump the stack as an array of callees (youngest first)",
#ifdef TEST_CVTARGS
"cvtargs(arg1..., arg12)  Test argument formatter",
#endif
"build()                  Show build date and time",
"clear([obj])             Clear properties of object",
"intern(str)              Internalize str in the atom table",
"clone(fun[, scope])      Clone function object",
"getpda(obj)              Get the property descriptors for obj",
"getslx(obj)              Get script line extent",
"toint32(n)               Testing hook for JS_ValueToInt32",
"evalcx(s[, o])\n"
"  Evaluate s in optional sandbox object o\n"
"  if (s == '' && !o) return new o with eager standard classes\n"
"  if (s == 'lazy' && !o) return new o with lazy standard classes\n"
"  if (s == 'split' && !o) return new split-object o with lazy standard classes",
"evalInFrame(n,str,save)  Evaluate 'str' in the nth up frame.\n"
"                         If 'save' (default false), save the frame chain",
"shapeOf(obj)             Get the shape of obj (an implementation detail)",
"resolver(src[, proto])   Create object with resolve hook that copies properties\n"
"                         from src. If proto is omitted, use Object.prototype.",
#ifdef MOZ_CALLGRIND
"startCallgrind()         Start callgrind instrumentation",
"stopCallgrind()          Stop callgrind instrumentation",
"dumpCallgrind([name])    Dump callgrind counters",
#endif
#ifdef MOZ_VTUNE
"startVtune([filename])   Start vtune instrumentation",
"stopVtune()              Stop vtune instrumentation",
"pauseVtune()             Pause vtune collection",
"resumeVtune()            Resume vtune collection",
#endif
#ifdef MOZ_TRACEVIS
"startTraceVis(filename)  Start TraceVis recording (stops any current recording)",
"stopTraceVis()           Stop TraceVis recording",
#endif
#ifdef DEBUG
"arrayInfo(a1, a2, ...)   Report statistics about arrays",
#endif
#ifdef JS_THREADSAFE
"sleep(dt)                Sleep for dt seconds",
"scatter(fns)             Call functions concurrently (ignoring errors)",
#endif
"snarf(filename)          Read filename into returned string",
"read(filename)           Synonym for snarf",
"compile(code)            Compiles a string to bytecode, potentially throwing",
"parse(code)              Parses a string, potentially throwing",
"timeout([seconds])\n"
"  Get/Set the limit in seconds for the execution time for the current context.\n"
"  A negative value (default) means that the execution time is unlimited.",
"elapsed()                Execution time elapsed for the current context.",
"parent(obj)              Returns the parent of obj.",
"wrap(obj)                Wrap an object into a noop wrapper.",
"serialize(sd)            Serialize sd using JS_WriteStructuredClone. Returns a TypedArray.",
"deserialize(a)           Deserialize data generated by serialize.",
#ifdef JS_METHODJIT
"mjitcodestats()          Return stats on mjit code memory usage.",
"mjitdatastats()          Return stats on mjit data memory usage.",
#endif
"stringstats()            Return stats on string memory usage.",
"newGlobal(kind)          Return a new global object, in the current\n"
"                         compartment if kind === 'same-compartment' or in a\n"
"                         new compartment if kind === 'new-compartment'",
"parseLegacyJSON(str)     Parse str as legacy JSON, returning the result if the\n"
"                         parse succeeded and throwing a SyntaxError if not.",
"enableStackWalkingAssertion(enabled)\n"
"  Enables or disables a particularly expensive assertion in stack-walking\n"
"  code.  If your test isn't ridiculously thorough, such that performing this\n"
"  assertion increases test duration by an order of magnitude, you shouldn't\n"
"  use this.",

/* Keep these last: see the static assertion below. */
#ifdef MOZ_PROFILING
"startProfiling()         Start a profiling session.\n"
"                         Profiler must be running with programatic sampling",
"stopProfiling()          Stop a running profiling session\n"
#endif
};

#ifdef MOZ_PROFILING
#define PROFILING_FUNCTION_COUNT 2
#else
#define PROFILING_FUNCTION_COUNT 0
#endif

/* Help messages must match shell functions. */
JS_STATIC_ASSERT(JS_ARRAY_LENGTH(shell_help_messages) - PROFILING_FUNCTION_COUNT ==
                 JS_ARRAY_LENGTH(shell_functions) - 1 /* JS_FS_END */);

#ifdef DEBUG
static void
CheckHelpMessages()
{
    const char *const *m;
    const char *lp;

    /* Messages begin with "function_name(" prefix and don't end with \n. */
    for (m = shell_help_messages; m != JS_ARRAY_END(shell_help_messages) - PROFILING_FUNCTION_COUNT; ++m) {
        lp = strchr(*m, '(');
        JS_ASSERT(lp);
        JS_ASSERT(memcmp(shell_functions[m - shell_help_messages].name,
                         *m, lp - *m) == 0);
        JS_ASSERT((*m)[strlen(*m) - 1] != '\n');
    }
}
#else
# define CheckHelpMessages() ((void) 0)
#endif

#undef PROFILING_FUNCTION_COUNT

static JSBool
Help(JSContext *cx, uintN argc, jsval *vp)
{
    uintN i, j;
    int did_header, did_something;
    JSType type;
    JSFunction *fun;
    JSString *str;

    fprintf(gOutFile, "%s\n", JS_GetImplementationVersion());
    if (argc == 0) {
        fputs(shell_help_header, gOutFile);
        for (i = 0; shell_functions[i].name; i++)
            fprintf(gOutFile, "%s\n", shell_help_messages[i]);
    } else {
        did_header = 0;
        jsval *argv = JS_ARGV(cx, vp);
        for (i = 0; i < argc; i++) {
            did_something = 0;
            type = JS_TypeOfValue(cx, argv[i]);
            if (type == JSTYPE_FUNCTION) {
                fun = JS_ValueToFunction(cx, argv[i]);
                str = fun->atom;
            } else if (type == JSTYPE_STRING) {
                str = JSVAL_TO_STRING(argv[i]);
            } else {
                str = NULL;
            }
            if (str) {
                JSFlatString *flatStr = JS_FlattenString(cx, str);
                if (!flatStr)
                    return JS_FALSE;
                for (j = 0; shell_functions[j].name; j++) {
                    if (JS_FlatStringEqualsAscii(flatStr, shell_functions[j].name)) {
                        if (!did_header) {
                            did_header = 1;
                            fputs(shell_help_header, gOutFile);
                        }
                        did_something = 1;
                        fprintf(gOutFile, "%s\n", shell_help_messages[j]);
                        break;
                    }
                }
            }
            if (!did_something) {
                str = JS_ValueToString(cx, argv[i]);
                if (!str)
                    return JS_FALSE;
                fputs("Sorry, no help for ", gErrFile);
                JS_FileEscapedString(gErrFile, str, 0);
                putc('\n', gErrFile);
            }
        }
    }
    JS_SET_RVAL(cx, vp, JSVAL_VOID);
    return JS_TRUE;
}

static JSObject *
split_setup(JSContext *cx, JSBool evalcx)
{
    JSObject *outer, *inner, *arguments;

    outer = split_create_outer(cx);
    if (!outer)
        return NULL;
    AutoObjectRooter root(cx, outer);
    if (!evalcx)
        JS_SetGlobalObject(cx, outer);

    inner = split_create_inner(cx, outer);
    if (!inner)
        return NULL;

    if (!evalcx) {
        if (!JS_DefineFunctions(cx, inner, shell_functions) ||
            !JS_DefineProfilingFunctions(cx, inner)) {
            return NULL;
        }

        /* Create a dummy arguments object. */
        arguments = JS_NewArrayObject(cx, 0, NULL);
        if (!arguments ||
            !JS_DefineProperty(cx, inner, "arguments", OBJECT_TO_JSVAL(arguments),
                               NULL, NULL, 0)) {
            return NULL;
        }
    }

    JS_ClearScope(cx, outer);

#ifndef LAZY_STANDARD_CLASSES
    if (!JS_InitStandardClasses(cx, inner))
        return NULL;
#endif

    return inner;
}

/*
 * Define a JS object called "it".  Give it class operations that printf why
 * they're being called for tutorial purposes.
 */
enum its_tinyid {
    ITS_COLOR, ITS_HEIGHT, ITS_WIDTH, ITS_FUNNY, ITS_ARRAY, ITS_RDONLY,
    ITS_CUSTOM, ITS_CUSTOMRDONLY
};

static JSBool
its_getter(JSContext *cx, JSObject *obj, jsid id, jsval *vp)
{
  jsval *val = (jsval *) JS_GetPrivate(cx, obj);
  *vp = val ? *val : JSVAL_VOID;
  return JS_TRUE;
}

static JSBool
its_setter(JSContext *cx, JSObject *obj, jsid id, JSBool strict, jsval *vp)
{
  jsval *val = (jsval *) JS_GetPrivate(cx, obj);
  if (val) {
      *val = *vp;
      return JS_TRUE;
  }

  val = new jsval;
  if (!val) {
      JS_ReportOutOfMemory(cx);
      return JS_FALSE;
  }

  if (!JS_AddValueRoot(cx, val)) {
      delete val;
      return JS_FALSE;
  }

  if (!JS_SetPrivate(cx, obj, (void*)val)) {
      JS_RemoveValueRoot(cx, val);
      delete val;
      return JS_FALSE;
  }

  *val = *vp;
  return JS_TRUE;
}

static JSPropertySpec its_props[] = {
    {"color",           ITS_COLOR,      JSPROP_ENUMERATE,       NULL, NULL},
    {"height",          ITS_HEIGHT,     JSPROP_ENUMERATE,       NULL, NULL},
    {"width",           ITS_WIDTH,      JSPROP_ENUMERATE,       NULL, NULL},
    {"funny",           ITS_FUNNY,      JSPROP_ENUMERATE,       NULL, NULL},
    {"array",           ITS_ARRAY,      JSPROP_ENUMERATE,       NULL, NULL},
    {"rdonly",          ITS_RDONLY,     JSPROP_READONLY,        NULL, NULL},
    {"custom",          ITS_CUSTOM,     JSPROP_ENUMERATE,
                        its_getter,     its_setter},
    {"customRdOnly",    ITS_CUSTOMRDONLY, JSPROP_ENUMERATE | JSPROP_READONLY,
                        its_getter,     its_setter},
    {NULL,0,0,NULL,NULL}
};

static JSBool
its_bindMethod(JSContext *cx, uintN argc, jsval *vp)
{
    JSString *name;
    JSObject *method;

    JSObject *thisobj = JS_THIS_OBJECT(cx, vp);

    if (!JS_ConvertArguments(cx, argc, JS_ARGV(cx, vp), "So", &name, &method))
        return JS_FALSE;

    *vp = OBJECT_TO_JSVAL(method);

    if (JS_TypeOfValue(cx, *vp) != JSTYPE_FUNCTION) {
        JSAutoByteString nameBytes(cx, name);
        if (!!nameBytes) {
            JSString *valstr = JS_ValueToString(cx, *vp);
            if (valstr) {
                JSAutoByteString valBytes(cx, valstr);
                if (!!valBytes) {
                    JS_ReportError(cx, "can't bind method %s to non-callable object %s",
                                   nameBytes.ptr(), valBytes.ptr());
                }
            }
        }
        return JS_FALSE;
    }

    jsid id;
    if (!JS_ValueToId(cx, STRING_TO_JSVAL(name), &id))
        return JS_FALSE;

    if (!JS_DefinePropertyById(cx, thisobj, id, *vp, NULL, NULL, JSPROP_ENUMERATE))
        return JS_FALSE;

    return JS_SetParent(cx, method, thisobj);
}

static JSFunctionSpec its_methods[] = {
    {"bindMethod",      its_bindMethod, 2,0},
    {NULL,NULL,0,0}
};

#ifdef JSD_LOWLEVEL_SOURCE
/*
 * This facilitates sending source to JSD (the debugger system) in the shell
 * where the source is loaded using the JSFILE hack in jsscan. The function
 * below is used as a callback for the jsdbgapi JS_SetSourceHandler hook.
 * A more normal embedding (e.g. mozilla) loads source itself and can send
 * source directly to JSD without using this hook scheme.
 */
static void
SendSourceToJSDebugger(const char *filename, uintN lineno,
                       jschar *str, size_t length,
                       void **listenerTSData, JSDContext* jsdc)
{
    JSDSourceText *jsdsrc = (JSDSourceText *) *listenerTSData;

    if (!jsdsrc) {
        if (!filename)
            filename = "typein";
        if (1 == lineno) {
            jsdsrc = JSD_NewSourceText(jsdc, filename);
        } else {
            jsdsrc = JSD_FindSourceForURL(jsdc, filename);
            if (jsdsrc && JSD_SOURCE_PARTIAL !=
                JSD_GetSourceStatus(jsdc, jsdsrc)) {
                jsdsrc = NULL;
            }
        }
    }
    if (jsdsrc) {
        jsdsrc = JSD_AppendUCSourceText(jsdc,jsdsrc, str, length,
                                        JSD_SOURCE_PARTIAL);
    }
    *listenerTSData = jsdsrc;
}
#endif /* JSD_LOWLEVEL_SOURCE */

static JSBool its_noisy;    /* whether to be noisy when finalizing it */
static JSBool its_enum_fail;/* whether to fail when enumerating it */

static JSBool
its_addProperty(JSContext *cx, JSObject *obj, jsid id, jsval *vp)
{
    if (!its_noisy)
        return JS_TRUE;

    IdStringifier idString(cx, id);
    fprintf(gOutFile, "adding its property %s,", idString.getBytes());
    ToString valueString(cx, *vp);
    fprintf(gOutFile, " initial value %s\n", valueString.getBytes());
    return JS_TRUE;
}

static JSBool
its_delProperty(JSContext *cx, JSObject *obj, jsid id, jsval *vp)
{
    if (!its_noisy)
        return JS_TRUE;

    IdStringifier idString(cx, id);
    fprintf(gOutFile, "deleting its property %s,", idString.getBytes());
    ToString valueString(cx, *vp);
    fprintf(gOutFile, " initial value %s\n", valueString.getBytes());
    return JS_TRUE;
}

static JSBool
its_getProperty(JSContext *cx, JSObject *obj, jsid id, jsval *vp)
{
    if (!its_noisy)
        return JS_TRUE;

    IdStringifier idString(cx, id);
    fprintf(gOutFile, "getting its property %s,", idString.getBytes());
    ToString valueString(cx, *vp);
    fprintf(gOutFile, " initial value %s\n", valueString.getBytes());
    return JS_TRUE;
}

static JSBool
its_setProperty(JSContext *cx, JSObject *obj, jsid id, JSBool strict, jsval *vp)
{
    IdStringifier idString(cx, id);
    if (its_noisy) {
        fprintf(gOutFile, "setting its property %s,", idString.getBytes());
        ToString valueString(cx, *vp);
        fprintf(gOutFile, " new value %s\n", valueString.getBytes());
    }

    if (!JSID_IS_ATOM(id))
        return JS_TRUE;

    if (!strcmp(idString.getBytes(), "noisy"))
        JS_ValueToBoolean(cx, *vp, &its_noisy);
    else if (!strcmp(idString.getBytes(), "enum_fail"))
        JS_ValueToBoolean(cx, *vp, &its_enum_fail);

    return JS_TRUE;
}

/*
 * Its enumerator, implemented using the "new" enumerate API,
 * see class flags.
 */
static JSBool
its_enumerate(JSContext *cx, JSObject *obj, JSIterateOp enum_op,
              jsval *statep, jsid *idp)
{
    JSObject *iterator;

    switch (enum_op) {
      case JSENUMERATE_INIT:
      case JSENUMERATE_INIT_ALL:
        if (its_noisy)
            fprintf(gOutFile, "enumerate its properties\n");

        iterator = JS_NewPropertyIterator(cx, obj);
        if (!iterator)
            return JS_FALSE;

        *statep = OBJECT_TO_JSVAL(iterator);
        if (idp)
            *idp = INT_TO_JSID(0);
        break;

      case JSENUMERATE_NEXT:
        if (its_enum_fail) {
            JS_ReportError(cx, "its enumeration failed");
            return JS_FALSE;
        }

        iterator = (JSObject *) JSVAL_TO_OBJECT(*statep);
        if (!JS_NextProperty(cx, iterator, idp))
            return JS_FALSE;

        if (!JSID_IS_VOID(*idp))
            break;
        /* Fall through. */

      case JSENUMERATE_DESTROY:
        /* Allow our iterator object to be GC'd. */
        *statep = JSVAL_NULL;
        break;
    }

    return JS_TRUE;
}

static JSBool
its_resolve(JSContext *cx, JSObject *obj, jsid id, uintN flags,
            JSObject **objp)
{
    if (its_noisy) {
        IdStringifier idString(cx, id);
        fprintf(gOutFile, "resolving its property %s, flags {%s,%s,%s}\n",
               idString.getBytes(),
               (flags & JSRESOLVE_QUALIFIED) ? "qualified" : "",
               (flags & JSRESOLVE_ASSIGNING) ? "assigning" : "",
               (flags & JSRESOLVE_DETECTING) ? "detecting" : "");
    }
    return JS_TRUE;
}

static JSBool
its_convert(JSContext *cx, JSObject *obj, JSType type, jsval *vp)
{
    if (its_noisy)
        fprintf(gOutFile, "converting it to %s type\n", JS_GetTypeName(cx, type));
    return JS_TRUE;
}

static void
its_finalize(JSContext *cx, JSObject *obj)
{
    jsval *rootedVal;
    if (its_noisy)
        fprintf(gOutFile, "finalizing it\n");
    rootedVal = (jsval *) JS_GetPrivate(cx, obj);
    if (rootedVal) {
      JS_RemoveValueRoot(cx, rootedVal);
      JS_SetPrivate(cx, obj, NULL);
      delete rootedVal;
    }
}

static JSClass its_class = {
    "It", JSCLASS_NEW_RESOLVE | JSCLASS_NEW_ENUMERATE | JSCLASS_HAS_PRIVATE,
    its_addProperty,  its_delProperty,  its_getProperty,  its_setProperty,
    (JSEnumerateOp)its_enumerate, (JSResolveOp)its_resolve,
    its_convert,      its_finalize,
    JSCLASS_NO_OPTIONAL_MEMBERS
};

JSErrorFormatString jsShell_ErrorFormatString[JSErr_Limit] = {
#define MSG_DEF(name, number, count, exception, format) \
    { format, count, JSEXN_ERR } ,
#include "jsshell.msg"
#undef MSG_DEF
};

static const JSErrorFormatString *
my_GetErrorMessage(void *userRef, const char *locale, const uintN errorNumber)
{
    if ((errorNumber > 0) && (errorNumber < JSShellErr_Limit))
        return &jsShell_ErrorFormatString[errorNumber];
    return NULL;
}

static void
my_ErrorReporter(JSContext *cx, const char *message, JSErrorReport *report)
{
    int i, j, k, n;
    char *prefix, *tmp;
    const char *ctmp;

    if (!report) {
        fprintf(gErrFile, "%s\n", message);
        return;
    }

    /* Conditionally ignore reported warnings. */
    if (JSREPORT_IS_WARNING(report->flags) && !reportWarnings)
        return;

    prefix = NULL;
    if (report->filename)
        prefix = JS_smprintf("%s:", report->filename);
    if (report->lineno) {
        tmp = prefix;
        prefix = JS_smprintf("%s%u: ", tmp ? tmp : "", report->lineno);
        JS_free(cx, tmp);
    }
    if (JSREPORT_IS_WARNING(report->flags)) {
        tmp = prefix;
        prefix = JS_smprintf("%s%swarning: ",
                             tmp ? tmp : "",
                             JSREPORT_IS_STRICT(report->flags) ? "strict " : "");
        JS_free(cx, tmp);
    }

    /* embedded newlines -- argh! */
    while ((ctmp = strchr(message, '\n')) != 0) {
        ctmp++;
        if (prefix)
            fputs(prefix, gErrFile);
        fwrite(message, 1, ctmp - message, gErrFile);
        message = ctmp;
    }

    /* If there were no filename or lineno, the prefix might be empty */
    if (prefix)
        fputs(prefix, gErrFile);
    fputs(message, gErrFile);

    if (!report->linebuf) {
        fputc('\n', gErrFile);
        goto out;
    }

    /* report->linebuf usually ends with a newline. */
    n = strlen(report->linebuf);
    fprintf(gErrFile, ":\n%s%s%s%s",
            prefix,
            report->linebuf,
            (n > 0 && report->linebuf[n-1] == '\n') ? "" : "\n",
            prefix);
    n = report->tokenptr - report->linebuf;
    for (i = j = 0; i < n; i++) {
        if (report->linebuf[i] == '\t') {
            for (k = (j + 8) & ~7; j < k; j++) {
                fputc('.', gErrFile);
            }
            continue;
        }
        fputc('.', gErrFile);
        j++;
    }
    fputs("^\n", gErrFile);
 out:
    if (!JSREPORT_IS_WARNING(report->flags)) {
        if (report->errorNumber == JSMSG_OUT_OF_MEMORY) {
            gExitCode = EXITCODE_OUT_OF_MEMORY;
        } else {
            gExitCode = EXITCODE_RUNTIME_ERROR;
        }
    }
    JS_free(cx, prefix);
}

#if defined(SHELL_HACK) && defined(DEBUG) && defined(XP_UNIX)
static JSBool
Exec(JSContext *cx, uintN argc, jsval *vp)
{
    JSFunction *fun;
    const char *name, **nargv;
    uintN i, nargc;
    JSString *str;
    bool ok;
    pid_t pid;
    int status;

    JS_SET_RVAL(cx, vp, JSVAL_VOID);

    fun = JS_ValueToFunction(cx, vp[0]);
    if (!fun)
        return JS_FALSE;
    if (!fun->atom)
        return JS_TRUE;

    nargc = 1 + argc;

    /* nargc + 1 accounts for the terminating NULL. */
    nargv = new (char *)[nargc + 1];
    if (!nargv)
        return JS_FALSE;
    memset(nargv, 0, sizeof(nargv[0]) * (nargc + 1));
    nargv[0] = name;
    jsval *argv = JS_ARGV(cx, vp);
    for (i = 0; i < nargc; i++) {
        str = (i == 0) ? fun->atom : JS_ValueToString(cx, argv[i-1]);
        if (!str) {
            ok = false;
            goto done;
        }
        nargv[i] = JS_EncodeString(cx, str);
        if (!nargv[i]) {
            ok = false;
            goto done;
        }
    }
    pid = fork();
    switch (pid) {
      case -1:
        perror("js");
        break;
      case 0:
        (void) execvp(name, (char **)nargv);
        perror("js");
        exit(127);
      default:
        while (waitpid(pid, &status, 0) < 0 && errno == EINTR)
            continue;
        break;
    }
    ok = true;

  done:
    for (i = 0; i < nargc; i++)
        JS_free(cx, nargv[i]);
    delete[] nargv;
    return ok;
}
#endif

static JSBool
global_enumerate(JSContext *cx, JSObject *obj)
{
#ifdef LAZY_STANDARD_CLASSES
    return JS_EnumerateStandardClasses(cx, obj);
#else
    return JS_TRUE;
#endif
}

static JSBool
global_resolve(JSContext *cx, JSObject *obj, jsid id, uintN flags,
               JSObject **objp)
{
#ifdef LAZY_STANDARD_CLASSES
    JSBool resolved;

    if (!JS_ResolveStandardClass(cx, obj, id, &resolved))
        return JS_FALSE;
    if (resolved) {
        *objp = obj;
        return JS_TRUE;
    }
#endif

#if defined(SHELL_HACK) && defined(DEBUG) && defined(XP_UNIX)
    if (!(flags & JSRESOLVE_QUALIFIED)) {
        /*
         * Do this expensive hack only for unoptimized Unix builds, which are
         * not used for benchmarking.
         */
        char *path, *comp, *full;
        const char *name;
        JSBool ok, found;
        JSFunction *fun;

        if (!JSVAL_IS_STRING(id))
            return JS_TRUE;
        path = getenv("PATH");
        if (!path)
            return JS_TRUE;
        path = JS_strdup(cx, path);
        if (!path)
            return JS_FALSE;
        JSAutoByteString name(cx, JSVAL_TO_STRING(id));
        if (!name)
            return JS_FALSE;
        ok = JS_TRUE;
        for (comp = strtok(path, ":"); comp; comp = strtok(NULL, ":")) {
            if (*comp != '\0') {
                full = JS_smprintf("%s/%s", comp, name.ptr());
                if (!full) {
                    JS_ReportOutOfMemory(cx);
                    ok = JS_FALSE;
                    break;
                }
            } else {
                full = (char *)name;
            }
            found = (access(full, X_OK) == 0);
            if (*comp != '\0')
                free(full);
            if (found) {
                fun = JS_DefineFunction(cx, obj, name, Exec, 0,
                                        JSPROP_ENUMERATE);
                ok = (fun != NULL);
                if (ok)
                    *objp = obj;
                break;
            }
        }
        JS_free(cx, path);
        return ok;
    }
#else
    return JS_TRUE;
#endif
}

JSClass global_class = {
    "global", JSCLASS_NEW_RESOLVE | JSCLASS_GLOBAL_FLAGS | JSCLASS_HAS_PRIVATE,
    JS_PropertyStub,  JS_PropertyStub,
    JS_PropertyStub,  JS_StrictPropertyStub,
    global_enumerate, (JSResolveOp) global_resolve,
    JS_ConvertStub,   its_finalize,
    JSCLASS_NO_OPTIONAL_MEMBERS
};

static JSBool
env_setProperty(JSContext *cx, JSObject *obj, jsid id, JSBool strict, jsval *vp)
{
/* XXX porting may be easy, but these don't seem to supply setenv by default */
#if !defined XP_OS2 && !defined SOLARIS
    int rv;

    IdStringifier idstr(cx, id, JS_TRUE);
    if (idstr.threw())
        return JS_FALSE;
    ToString valstr(cx, *vp, JS_TRUE);
    if (valstr.threw())
        return JS_FALSE;
#if defined XP_WIN || defined HPUX || defined OSF1 || defined IRIX
    {
        char *waste = JS_smprintf("%s=%s", idstr.getBytes(), valstr.getBytes());
        if (!waste) {
            JS_ReportOutOfMemory(cx);
            return JS_FALSE;
        }
        rv = putenv(waste);
#ifdef XP_WIN
        /*
         * HPUX9 at least still has the bad old non-copying putenv.
         *
         * Per mail from <s.shanmuganathan@digital.com>, OSF1 also has a putenv
         * that will crash if you pass it an auto char array (so it must place
         * its argument directly in the char *environ[] array).
         */
        JS_smprintf_free(waste);
#endif
    }
#else
    rv = setenv(idstr.getBytes(), valstr.getBytes(), 1);
#endif
    if (rv < 0) {
        JS_ReportError(cx, "can't set env variable %s to %s", idstr.getBytes(), valstr.getBytes());
        return JS_FALSE;
    }
    *vp = valstr.getJSVal();
#endif /* !defined XP_OS2 && !defined SOLARIS */
    return JS_TRUE;
}

static JSBool
env_enumerate(JSContext *cx, JSObject *obj)
{
    static JSBool reflected;
    char **evp, *name, *value;
    JSString *valstr;
    JSBool ok;

    if (reflected)
        return JS_TRUE;

    for (evp = (char **)JS_GetPrivate(cx, obj); (name = *evp) != NULL; evp++) {
        value = strchr(name, '=');
        if (!value)
            continue;
        *value++ = '\0';
        valstr = JS_NewStringCopyZ(cx, value);
        if (!valstr) {
            ok = JS_FALSE;
        } else {
            ok = JS_DefineProperty(cx, obj, name, STRING_TO_JSVAL(valstr),
                                   NULL, NULL, JSPROP_ENUMERATE);
        }
        value[-1] = '=';
        if (!ok)
            return JS_FALSE;
    }

    reflected = JS_TRUE;
    return JS_TRUE;
}

static JSBool
env_resolve(JSContext *cx, JSObject *obj, jsid id, uintN flags,
            JSObject **objp)
{
    JSString *valstr;
    const char *name, *value;

    if (flags & JSRESOLVE_ASSIGNING)
        return JS_TRUE;

    IdStringifier idstr(cx, id, JS_TRUE);
    if (idstr.threw())
        return JS_FALSE;

    name = idstr.getBytes();
    value = getenv(name);
    if (value) {
        valstr = JS_NewStringCopyZ(cx, value);
        if (!valstr)
            return JS_FALSE;
        if (!JS_DefineProperty(cx, obj, name, STRING_TO_JSVAL(valstr),
                               NULL, NULL, JSPROP_ENUMERATE)) {
            return JS_FALSE;
        }
        *objp = obj;
    }
    return JS_TRUE;
}

static JSClass env_class = {
    "environment", JSCLASS_HAS_PRIVATE | JSCLASS_NEW_RESOLVE,
    JS_PropertyStub,  JS_PropertyStub,
    JS_PropertyStub,  env_setProperty,
    env_enumerate, (JSResolveOp) env_resolve,
    JS_ConvertStub,   NULL,
    JSCLASS_NO_OPTIONAL_MEMBERS
};

/*
 * Avoid a reentrancy hazard.
 *
 * The non-JS_THREADSAFE shell uses a signal handler to implement timeout().
 * The JS engine is not really reentrant, but JS_TriggerAllOperationCallbacks
 * is mostly safe--the only danger is that we might interrupt JS_NewContext or
 * JS_DestroyContext while the context list is being modified. Therefore we
 * disable the signal handler around calls to those functions.
 */
#ifdef JS_THREADSAFE
# define WITH_SIGNALS_DISABLED(x)  x
#else
# define WITH_SIGNALS_DISABLED(x)                                               \
    JS_BEGIN_MACRO                                                              \
        ScheduleWatchdog(gRuntime, -1);                                         \
        x;                                                                      \
        ScheduleWatchdog(gRuntime, gTimeoutInterval);                           \
    JS_END_MACRO
#endif

static JSContext *
NewContext(JSRuntime *rt)
{
    JSContext *cx;
    WITH_SIGNALS_DISABLED(cx = JS_NewContext(rt, gStackChunkSize));
    if (!cx)
        return NULL;

    JSShellContextData *data = NewContextData();
    if (!data) {
        DestroyContext(cx, false);
        return NULL;
    }

    JS_SetContextPrivate(cx, data);
    JS_SetErrorReporter(cx, my_ErrorReporter);
    JS_SetVersion(cx, JSVERSION_LATEST);
    SetContextOptions(cx);
    if (enableTraceJit)
        JS_ToggleOptions(cx, JSOPTION_JIT);
    if (enableMethodJit)
        JS_ToggleOptions(cx, JSOPTION_METHODJIT);
    return cx;
}

static void
DestroyContext(JSContext *cx, bool withGC)
{
    JSShellContextData *data = GetContextData(cx);
    JS_SetContextPrivate(cx, NULL);
    free(data);
    WITH_SIGNALS_DISABLED(withGC ? JS_DestroyContext(cx) : JS_DestroyContextNoGC(cx));
}

static JSObject *
NewGlobalObject(JSContext *cx, CompartmentKind compartment)
{
    JSObject *glob = (compartment == NEW_COMPARTMENT)
                     ? JS_NewCompartmentAndGlobalObject(cx, &global_class, NULL)
                     : JS_NewGlobalObject(cx, &global_class);
    if (!glob)
        return NULL;

    {
        JSAutoEnterCompartment ac;
        if (!ac.enter(cx, glob))
            return NULL;

#ifndef LAZY_STANDARD_CLASSES
        if (!JS_InitStandardClasses(cx, glob))
            return NULL;
#endif

#ifdef JS_HAS_CTYPES
        if (!JS_InitCTypesClass(cx, glob))
            return NULL;
#endif
<<<<<<< HEAD
        if (!JS_DefineDebugObject(cx, glob))
=======
        if (!JS_InitReflect(cx, glob))
>>>>>>> 5c8077f9
            return NULL;
        if (!JS::RegisterPerfMeasurement(cx, glob))
            return NULL;
        if (!JS_DefineFunctions(cx, glob, shell_functions) ||
            !JS_DefineProfilingFunctions(cx, glob)) {
            return NULL;
        }

        JSObject *it = JS_DefineObject(cx, glob, "it", &its_class, NULL, 0);
        if (!it)
            return NULL;
        if (!JS_DefineProperties(cx, it, its_props))
            return NULL;
        if (!JS_DefineFunctions(cx, it, its_methods))
            return NULL;

        if (!JS_DefineProperty(cx, glob, "custom", JSVAL_VOID, its_getter,
                               its_setter, 0))
            return NULL;
        if (!JS_DefineProperty(cx, glob, "customRdOnly", JSVAL_VOID, its_getter,
                               its_setter, JSPROP_READONLY))
            return NULL;
    }

    if (compartment == NEW_COMPARTMENT && !JS_WrapObject(cx, &glob))
        return NULL;

    return glob;
}

int
Shell(JSContext *cx, int argc, char **argv, char **envp)
{
    JSAutoRequest ar(cx);

    JSObject *glob = NewGlobalObject(cx, NEW_COMPARTMENT);
    if (!glob)
        return 1;

    JSAutoEnterCompartment ac;
    if (!ac.enter(cx, glob))
        return 1;

    JS_SetGlobalObject(cx, glob);

    JSObject *envobj = JS_DefineObject(cx, glob, "environment", &env_class, NULL, 0);
    if (!envobj || !JS_SetPrivate(cx, envobj, envp))
        return 1;

#ifdef JSDEBUGGER
    /*
    * XXX A command line option to enable debugging (or not) would be good
    */
    jsdc = JSD_DebuggerOnForUser(rt, NULL, NULL);
    if (!jsdc)
        return 1;
    JSD_JSContextInUse(jsdc, cx);
#ifdef JSD_LOWLEVEL_SOURCE
    JS_SetSourceHandler(rt, SendSourceToJSDebugger, jsdc);
#endif /* JSD_LOWLEVEL_SOURCE */
#ifdef JSDEBUGGER_JAVA_UI
    jsdjc = JSDJ_CreateContext();
    if (! jsdjc)
        return 1;
    JSDJ_SetJSDContext(jsdjc, jsdc);
    java_env = JSDJ_CreateJavaVMAndStartDebugger(jsdjc);
    /*
    * XXX This would be the place to wait for the debugger to start.
    * Waiting would be nice in general, but especially when a js file
    * is passed on the cmd line.
    */
#endif /* JSDEBUGGER_JAVA_UI */
#ifdef JSDEBUGGER_C_UI
    jsdbc = JSDB_InitDebugger(rt, jsdc, 0);
#endif /* JSDEBUGGER_C_UI */
#endif /* JSDEBUGGER */

#ifdef JS_THREADSAFE
    class ShellWorkerHooks : public js::workers::WorkerHooks {
    public:
        JSObject *newGlobalObject(JSContext *cx) {
            return NewGlobalObject(cx, NEW_COMPARTMENT);
        }
    };
    ShellWorkerHooks hooks;
    if (!JS_AddNamedObjectRoot(cx, &gWorkers, "Workers") ||
        (gWorkerThreadPool = js::workers::init(cx, &hooks, glob, &gWorkers)) == NULL) {
        return 1;
    }
#endif

    int result = ProcessArgs(cx, glob, argv, argc);

#ifdef JS_THREADSAFE
    js::workers::finish(cx, gWorkerThreadPool);
    JS_RemoveObjectRoot(cx, &gWorkers);
    if (result == 0)
        result = gExitCode;
#endif

#ifdef JSDEBUGGER
    if (jsdc) {
#ifdef JSDEBUGGER_C_UI
        if (jsdbc)
            JSDB_TermDebugger(jsdc);
#endif /* JSDEBUGGER_C_UI */
        JSD_DebuggerOff(jsdc);
    }
#endif  /* JSDEBUGGER */

    if (enableDisassemblyDumps)
        JS_DumpAllProfiles(cx);
 
    return result;
}

static void
MaybeOverrideOutFileFromEnv(const char* const envVar,
                            FILE* defaultOut,
                            FILE** outFile)
{
    const char* outPath = getenv(envVar);
    if (!outPath || !*outPath || !(*outFile = fopen(outPath, "w"))) {
        *outFile = defaultOut;
    }
}

int
main(int argc, char **argv, char **envp)
{
#ifdef DEBUG
    /* Check the allocation count first, or else we'll miss allocations. */
    for (int i = 0; i < argc; i++)
    {
      if (strlen(argv[i]) == 2 && argv[i][0] == '-' && argv[i][1] == 'A')
      {
        if (++i == argc)
          return usage();
        OOM_maxAllocations = atoi(argv[i]);
        break;
      }
    }
#endif

    int stackDummy;
    JSRuntime *rt;
    JSContext *cx;
    int result;
#ifdef JSDEBUGGER
    JSDContext *jsdc;
#ifdef JSDEBUGGER_JAVA_UI
    JNIEnv *java_env;
    JSDJContext *jsdjc;
#endif
#ifdef JSDEBUGGER_C_UI
    JSBool jsdbc;
#endif /* JSDEBUGGER_C_UI */
#endif /* JSDEBUGGER */
#ifdef XP_WIN
    {
        const char *crash_option = getenv("XRE_NO_WINDOWS_CRASH_DIALOG");
        if (crash_option && strncmp(crash_option, "1", 1)) {
            DWORD oldmode = SetErrorMode(SEM_NOGPFAULTERRORBOX);
            SetErrorMode(oldmode | SEM_NOGPFAULTERRORBOX);
        }
    }
#endif

    CheckHelpMessages();
#ifdef HAVE_SETLOCALE
    setlocale(LC_ALL, "");
#endif

#ifdef JS_THREADSAFE
    if (PR_FAILURE == PR_NewThreadPrivateIndex(&gStackBaseThreadIndex, NULL) ||
        PR_FAILURE == PR_SetThreadPrivate(gStackBaseThreadIndex, &stackDummy)) {
        return 1;
    }
#else
    gStackBase = (jsuword) &stackDummy;
#endif

#ifdef XP_OS2
   /* these streams are normally line buffered on OS/2 and need a \n, *
    * so we need to unbuffer then to get a reasonable prompt          */
    setbuf(stdout,0);
    setbuf(stderr,0);
#endif

    MaybeOverrideOutFileFromEnv("JS_STDERR", stderr, &gErrFile);
    MaybeOverrideOutFileFromEnv("JS_STDOUT", stdout, &gOutFile);

    argc--;
    argv++;

    int i;
    for (i = 0; i < argc; i++) {
        if (argv[i][0] == '-' && argv[i][1] == 'U' && argv[i][2] == '\0') {
            JS_SetCStringsAreUTF8();
        }
    }

#ifdef XP_WIN
    // Set the timer calibration delay count to 0 so we get high
    // resolution right away, which we need for precise benchmarking.
    extern int CALIBRATION_DELAY_COUNT;
    CALIBRATION_DELAY_COUNT = 0;
#endif

    rt = JS_NewRuntime(160L * 1024L * 1024L);
    if (!rt)
        return 1;

    if (!InitWatchdog(rt))
        return 1;

    cx = NewContext(rt);
    if (!cx)
        return 1;

    JS_SetGCParameter(rt, JSGC_MODE, JSGC_MODE_COMPARTMENT);
    JS_SetGCParameterForThread(cx, JSGC_MAX_CODE_CACHE_BYTES, 16 * 1024 * 1024);

    result = Shell(cx, argc, argv, envp);

#ifdef DEBUG
    if (OOM_printAllocationCount)
        printf("OOM max count: %u\n", OOM_counter);
#endif

    DestroyContext(cx, true);

    KillWatchdog();

    JS_DestroyRuntime(rt);
    JS_ShutDown();
    return result;
}<|MERGE_RESOLUTION|>--- conflicted
+++ resolved
@@ -5908,11 +5908,9 @@
         if (!JS_InitCTypesClass(cx, glob))
             return NULL;
 #endif
-<<<<<<< HEAD
+        if (!JS_InitReflect(cx, glob))
+            return NULL;
         if (!JS_DefineDebugObject(cx, glob))
-=======
-        if (!JS_InitReflect(cx, glob))
->>>>>>> 5c8077f9
             return NULL;
         if (!JS::RegisterPerfMeasurement(cx, glob))
             return NULL;
