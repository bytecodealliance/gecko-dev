--- conflicted
+++ resolved
@@ -973,26 +973,8 @@
  * may be set to 'undefined' when 'this' should really be the global object (as
  * an optimization to avoid global-this computation).
  */
-<<<<<<< HEAD
-struct CallArgs
-{
-    Value *argv_;
-    uintN argc_;
-    CallArgs() {}
-    CallArgs(Value *argv, uintN argc) : argv_(argv), argc_(argc) {}
-  public:
-    Value *base() const { return argv_ - 2; }
-    Value &callee() const { return argv_[-2]; }
-    Value &thisv() const { return argv_[-1]; }
-    Value &operator[](unsigned i) const { JS_ASSERT(i < argc_); return argv_[i]; }
-    Value *argv() const { return argv_; }
-    uintN argc() const { return argc_; }
-    Value &rval() const { return argv_[-2]; }
-};
-=======
 inline bool
 ComputeThis(JSContext *cx, JSStackFrame *fp);
->>>>>>> 04a1deca
 
 /*
  * The js::InvokeArgumentsGuard passed to js_Invoke must come from an
