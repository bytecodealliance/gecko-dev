/* -*- Mode: C++; tab-width: 8; indent-tabs-mode: nil; c-basic-offset: 4 -*-
 * vim: set ts=8 sw=4 et tw=79:
 *
 * ***** BEGIN LICENSE BLOCK *****
 * Copyright (C) 2009, 2010 University of Szeged
 * All rights reserved.
 *
 * Redistribution and use in source and binary forms, with or without
 * modification, are permitted provided that the following conditions
 * are met:
 * 1. Redistributions of source code must retain the above copyright
 *    notice, this list of conditions and the following disclaimer.
 * 2. Redistributions in binary form must reproduce the above copyright
 *    notice, this list of conditions and the following disclaimer in the
 *    documentation and/or other materials provided with the distribution.
 *
 * THIS SOFTWARE IS PROVIDED BY UNIVERSITY OF SZEGED ``AS IS'' AND ANY
 * EXPRESS OR IMPLIED WARRANTIES, INCLUDING, BUT NOT LIMITED TO, THE
 * IMPLIED WARRANTIES OF MERCHANTABILITY AND FITNESS FOR A PARTICULAR
 * PURPOSE ARE DISCLAIMED.  IN NO EVENT SHALL UNIVERSITY OF SZEGED OR
 * CONTRIBUTORS BE LIABLE FOR ANY DIRECT, INDIRECT, INCIDENTAL, SPECIAL,
 * EXEMPLARY, OR CONSEQUENTIAL DAMAGES (INCLUDING, BUT NOT LIMITED TO,
 * PROCUREMENT OF SUBSTITUTE GOODS OR SERVICES; LOSS OF USE, DATA, OR
 * PROFITS; OR BUSINESS INTERRUPTION) HOWEVER CAUSED AND ON ANY THEORY
 * OF LIABILITY, WHETHER IN CONTRACT, STRICT LIABILITY, OR TORT
 * (INCLUDING NEGLIGENCE OR OTHERWISE) ARISING IN ANY WAY OUT OF THE USE
 * OF THIS SOFTWARE, EVEN IF ADVISED OF THE POSSIBILITY OF SUCH DAMAGE.
 * 
 * ***** END LICENSE BLOCK ***** */

#ifndef ARMAssembler_h
#define ARMAssembler_h

#include "assembler/wtf/Platform.h"

// Some debug code uses s(n)printf for instruction logging.
#include <stdio.h>

#if ENABLE_ASSEMBLER && WTF_CPU_ARM_TRADITIONAL

#include "AssemblerBufferWithConstantPool.h"
#include "assembler/wtf/Assertions.h"

#include "methodjit/Logging.h"
#define IPFX    "        %s"
#define ISPFX   "        "
#ifdef JS_METHODJIT_SPEW
# define MAYBE_PAD (isOOLPath ? ">  " : "")
# define FIXME_INSN_PRINTING                                \
    do {                                                   \
        js::JaegerSpew(js::JSpew_Insns,                    \
                       IPFX "FIXME insn printing %s:%d\n", \
                       MAYBE_PAD,                          \
                       __FILE__, __LINE__);                \
    } while (0)
#else
# define MAYBE_PAD ""
# define FIXME_INSN_PRINTING ((void) 0)
#endif

// TODO: We don't print the condition code in our JaegerSpew lines. Doing this
// is awkward whilst maintaining a consistent field width.

namespace JSC {

    typedef uint32_t ARMWord;

    namespace ARMRegisters {
        typedef enum {
            r0 = 0,
            r1,
            r2,
            r3,
            S0 = r3,
            r4,
            r5,
            r6,
            r7,
            r8,
            S1 = r8,
            r9,
            r10,
            r11,
            r12,
            ip = r12,
            r13,
            sp = r13,
            r14,
            lr = r14,
            r15,
            pc = r15
        } RegisterID;

        typedef enum {
            d0,
            d1,
            d2,
            d3,
            SD0 = d3,
            d4,
            d5,
            d6,
            d7,
            d8,
            d9,
            d10,
            d11,
            d12,
            d13,
            d14,
            d15,
            d16,
            d17,
            d18,
            d19,
            d20,
            d21,
            d22,
            d23,
            d24,
            d25,
            d26,
            d27,
            d28,
            d29,
            d30,
            d31
        } FPRegisterID;

        inline FPRegisterID floatShadow(FPRegisterID s)
        {
            return (FPRegisterID)(s*2);
        }
        inline FPRegisterID doubleShadow(FPRegisterID d)
        {
            return (FPRegisterID)(d / 2);
        }
    } // namespace ARMRegisters

    class ARMAssembler {
    public:
        
#ifdef JS_METHODJIT_SPEW
        bool isOOLPath;
        // Assign a default value to keep Valgrind quiet.
        ARMAssembler() : isOOLPath(false) { }
#else
        ARMAssembler() { }
#endif

        typedef ARMRegisters::RegisterID RegisterID;
        typedef ARMRegisters::FPRegisterID FPRegisterID;
        typedef AssemblerBufferWithConstantPool<2048, 4, 4, ARMAssembler> ARMBuffer;
        typedef SegmentedVector<int, 64> Jumps;

        unsigned char *buffer() const { return m_buffer.buffer(); }
        bool oom() const { return m_buffer.oom(); }

        // ARM conditional constants
        typedef enum {
            EQ = 0x00000000, // Zero
            NE = 0x10000000, // Non-zero
            CS = 0x20000000,
            CC = 0x30000000,
            MI = 0x40000000,
            PL = 0x50000000,
            VS = 0x60000000,
            VC = 0x70000000,
            HI = 0x80000000,
            LS = 0x90000000,
            GE = 0xa0000000,
            LT = 0xb0000000,
            GT = 0xc0000000,
            LE = 0xd0000000,
            AL = 0xe0000000
        } Condition;

        // ARM instruction constants
        enum {
            AND = (0x0 << 21),
            EOR = (0x1 << 21),
            SUB = (0x2 << 21),
            RSB = (0x3 << 21),
            ADD = (0x4 << 21),
            ADC = (0x5 << 21),
            SBC = (0x6 << 21),
            RSC = (0x7 << 21),
            TST = (0x8 << 21),
            TEQ = (0x9 << 21),
            CMP = (0xa << 21),
            CMN = (0xb << 21),
            ORR = (0xc << 21),
            MOV = (0xd << 21),
            BIC = (0xe << 21),
            MVN = (0xf << 21),
            MUL = 0x00000090,
            MULL = 0x00c00090,
<<<<<<< HEAD
            FCPYD = 0x0eb00b40,
            FADDD = 0x0e300b00,
            FNEGD = 0x0eb10b40,
            FABSD = 0x0eb00bc0,
            FDIVD = 0x0e800b00,
            FSUBD = 0x0e300b40,
            FMULD = 0x0e200b00,
            FCMPD = 0x0eb40b40,
            FSQRTD = 0x0eb10bc0,
=======
>>>>>>> 4fe7e9a2
            DTR = 0x05000000,
#if WTF_ARM_ARCH_VERSION >= 5
            LDRH = 0x00100090,
            STRH = 0x00000090,
            DTRH = 0x00000090,
#endif
            STMDB = 0x09200000,
            LDMIA = 0x08b00000,
            B = 0x0a000000,
            BL = 0x0b000000
#if WTF_ARM_ARCH_VERSION >= 5 || defined(__ARM_ARCH_4T__)
           ,BX = 0x012fff10
#endif
#if WTF_ARM_ARCH_VERSION >= 5
           ,CLZ = 0x016f0f10,
            BKPT = 0xe1200070,
            BLX = 0x012fff30
#endif
#if WTF_ARM_ARCH_VERSION >= 7
           ,MOVW = 0x03000000,
            MOVT = 0x03400000
#endif
        };

        enum {
            OP2_IMM = (1 << 25),
            OP2_IMMh = (1 << 22),
            OP2_INV_IMM = (1 << 26),
            SET_CC = (1 << 20),
            OP2_OFSREG = (1 << 25),
            DT_UP = (1 << 23),
            DT_BYTE = (1 << 22),
            DT_WB = (1 << 21),
            // This flag is inlcuded in LDR and STR
            DT_PRE = (1 << 24),
            // This flag makes switches the instruction between {ld,st}r{,s}h and {ld,st}rsb
            HDT_UH = (1 << 5),
            // if this bit is on, we do a register offset, if it is off, we do an immediate offest.
            HDT_IMM = (1 << 22), 
            // Differentiates half word load/store between signed and unsigned (also enables signed byte loads.)
            HDT_S = (1 << 6),
            DT_LOAD = (1 << 20)
        };

        // Masks of ARM instructions
        enum {
            BRANCH_MASK = 0x00ffffff,
            NONARM = 0xf0000000,
            SDT_MASK = 0x0c000000,
            SDT_OFFSET_MASK = 0xfff
        };

        enum {
            BOFFSET_MIN = -0x00800000,
            BOFFSET_MAX = 0x007fffff,
            SDT = 0x04000000
        };

        enum {
            padForAlign8  = (int)0x00,
            padForAlign16 = (int)0x0000,
            padForAlign32 = (int)0xe12fff7f  // 'bkpt 0xffff'
        };

        typedef enum {
            LSL = 0,
            LSR = 1,
            ASR = 2,
            ROR = 3
        } Shift;

        static const ARMWord INVALID_IMM = 0xf0000000;
        static const ARMWord InvalidBranchTarget = 0xffffffff;
        static const int DefaultPrefetching = 2;

        class JmpSrc {
            friend class ARMAssembler;
        public:
            JmpSrc()
                : m_offset(-1)
            {
            }

        private:
            JmpSrc(int offset)
                : m_offset(offset)
            {
            }

            int m_offset;
        };

        class JmpDst {
            friend class ARMAssembler;
        public:
            JmpDst()
                : m_offset(-1)
                , m_used(false)
            {
            }

            bool isUsed() const { return m_used; }
            void used() { m_used = true; }
            bool isValid() const { return m_offset != -1; }
        private:
            JmpDst(int offset)
                : m_offset(offset)
                , m_used(false)
            {
                ASSERT(m_offset == offset);
            }

            int m_offset : 31;
            bool m_used : 1;
        };

        // Instruction formating

        void emitInst(ARMWord op, int rd, int rn, ARMWord op2)
        {
            ASSERT ( ((op2 & ~OP2_IMM) <= 0xfff) || (((op2 & ~OP2_IMMh) <= 0xfff)) );
            m_buffer.putInt(op | RN(rn) | RD(rd) | op2);
        }

        void and_r(int rd, int rn, ARMWord op2, Condition cc = AL)
        {
            spewInsWithOp2("and", cc, rd, rn, op2);
            emitInst(static_cast<ARMWord>(cc) | AND, rd, rn, op2);
        }

        void ands_r(int rd, int rn, ARMWord op2, Condition cc = AL)
        {
            spewInsWithOp2("ands", cc, rd, rn, op2);
            emitInst(static_cast<ARMWord>(cc) | AND | SET_CC, rd, rn, op2);
        }

        void eor_r(int rd, int rn, ARMWord op2, Condition cc = AL)
        {
            spewInsWithOp2("eor", cc, rd, rn, op2);
            emitInst(static_cast<ARMWord>(cc) | EOR, rd, rn, op2);
        }

        void eors_r(int rd, int rn, ARMWord op2, Condition cc = AL)
        {
            spewInsWithOp2("eors", cc, rd, rn, op2);
            emitInst(static_cast<ARMWord>(cc) | EOR | SET_CC, rd, rn, op2);
        }

        void sub_r(int rd, int rn, ARMWord op2, Condition cc = AL)
        {
            spewInsWithOp2("sub", cc, rd, rn, op2);
            emitInst(static_cast<ARMWord>(cc) | SUB, rd, rn, op2);
        }

        void subs_r(int rd, int rn, ARMWord op2, Condition cc = AL)
        {
            spewInsWithOp2("subs", cc, rd, rn, op2);
            emitInst(static_cast<ARMWord>(cc) | SUB | SET_CC, rd, rn, op2);
        }

        void rsb_r(int rd, int rn, ARMWord op2, Condition cc = AL)
        {
            spewInsWithOp2("rsb", cc, rd, rn, op2);
            emitInst(static_cast<ARMWord>(cc) | RSB, rd, rn, op2);
        }

        void rsbs_r(int rd, int rn, ARMWord op2, Condition cc = AL)
        {
            spewInsWithOp2("rsbs", cc, rd, rn, op2);
            emitInst(static_cast<ARMWord>(cc) | RSB | SET_CC, rd, rn, op2);
        }

        void add_r(int rd, int rn, ARMWord op2, Condition cc = AL)
        {
            spewInsWithOp2("add", cc, rd, rn, op2);
            emitInst(static_cast<ARMWord>(cc) | ADD, rd, rn, op2);
        }

        void adds_r(int rd, int rn, ARMWord op2, Condition cc = AL)
        {
            spewInsWithOp2("adds", cc, rd, rn, op2);
            emitInst(static_cast<ARMWord>(cc) | ADD | SET_CC, rd, rn, op2);
        }

        void adc_r(int rd, int rn, ARMWord op2, Condition cc = AL)
        {
            spewInsWithOp2("adc", cc, rd, rn, op2);
            emitInst(static_cast<ARMWord>(cc) | ADC, rd, rn, op2);
        }

        void adcs_r(int rd, int rn, ARMWord op2, Condition cc = AL)
        {
            spewInsWithOp2("adcs", cc, rd, rn, op2);
            emitInst(static_cast<ARMWord>(cc) | ADC | SET_CC, rd, rn, op2);
        }

        void sbc_r(int rd, int rn, ARMWord op2, Condition cc = AL)
        {
            spewInsWithOp2("sbc", cc, rd, rn, op2);
            emitInst(static_cast<ARMWord>(cc) | SBC, rd, rn, op2);
        }

        void sbcs_r(int rd, int rn, ARMWord op2, Condition cc = AL)
        {
            spewInsWithOp2("sbcs", cc, rd, rn, op2);
            emitInst(static_cast<ARMWord>(cc) | SBC | SET_CC, rd, rn, op2);
        }

        void rsc_r(int rd, int rn, ARMWord op2, Condition cc = AL)
        {
            spewInsWithOp2("rsc", cc, rd, rn, op2);
            emitInst(static_cast<ARMWord>(cc) | RSC, rd, rn, op2);
        }

        void rscs_r(int rd, int rn, ARMWord op2, Condition cc = AL)
        {
            spewInsWithOp2("rscs", cc, rd, rn, op2);
            emitInst(static_cast<ARMWord>(cc) | RSC | SET_CC, rd, rn, op2);
        }

        void tst_r(int rn, ARMWord op2, Condition cc = AL)
        {
            spewInsWithOp2("tst", cc, rn, op2);
            emitInst(static_cast<ARMWord>(cc) | TST | SET_CC, 0, rn, op2);
        }

        void teq_r(int rn, ARMWord op2, Condition cc = AL)
        {
            spewInsWithOp2("teq", cc, rn, op2);
            emitInst(static_cast<ARMWord>(cc) | TEQ | SET_CC, 0, rn, op2);
        }

        void cmp_r(int rn, ARMWord op2, Condition cc = AL)
        {
            spewInsWithOp2("cmp", cc, rn, op2);
            emitInst(static_cast<ARMWord>(cc) | CMP | SET_CC, 0, rn, op2);
        }

        void cmn_r(int rn, ARMWord op2, Condition cc = AL)
        {
            spewInsWithOp2("cmn", cc, rn, op2);
            emitInst(static_cast<ARMWord>(cc) | CMN | SET_CC, 0, rn, op2);
        }

        void orr_r(int rd, int rn, ARMWord op2, Condition cc = AL)
        {
            spewInsWithOp2("orr", cc, rd, rn, op2);
            emitInst(static_cast<ARMWord>(cc) | ORR, rd, rn, op2);
        }

        void orrs_r(int rd, int rn, ARMWord op2, Condition cc = AL)
        {
            spewInsWithOp2("orrs", cc, rd, rn, op2);
            emitInst(static_cast<ARMWord>(cc) | ORR | SET_CC, rd, rn, op2);
        }

        void mov_r(int rd, ARMWord op2, Condition cc = AL)
        {
            spewInsWithOp2("mov", cc, rd, op2);
            emitInst(static_cast<ARMWord>(cc) | MOV, rd, ARMRegisters::r0, op2);
        }

#if WTF_ARM_ARCH_VERSION >= 7
        void movw_r(int rd, ARMWord op2, Condition cc = AL)
        {
            ASSERT((op2 | 0xf0fff) == 0xf0fff);
            js::JaegerSpew(js::JSpew_Insns,
                    IPFX    "%-15s %s, 0x%04x\n", MAYBE_PAD, "movw", nameGpReg(rd), (op2 & 0xfff) | ((op2 >> 4) & 0xf000));
            m_buffer.putInt(static_cast<ARMWord>(cc) | MOVW | RD(rd) | op2);
        }

        void movt_r(int rd, ARMWord op2, Condition cc = AL)
        {
            ASSERT((op2 | 0xf0fff) == 0xf0fff);
            js::JaegerSpew(js::JSpew_Insns,
                    IPFX    "%-15s %s, 0x%04x\n", MAYBE_PAD, "movt", nameGpReg(rd), (op2 & 0xfff) | ((op2 >> 4) & 0xf000));
            m_buffer.putInt(static_cast<ARMWord>(cc) | MOVT | RD(rd) | op2);
        }
#endif

        void movs_r(int rd, ARMWord op2, Condition cc = AL)
        {
            spewInsWithOp2("movs", cc, rd, op2);
            emitInst(static_cast<ARMWord>(cc) | MOV | SET_CC, rd, ARMRegisters::r0, op2);
        }

        void bic_r(int rd, int rn, ARMWord op2, Condition cc = AL)
        {
            spewInsWithOp2("bic", cc, rd, rn, op2);
            emitInst(static_cast<ARMWord>(cc) | BIC, rd, rn, op2);
        }

        void bics_r(int rd, int rn, ARMWord op2, Condition cc = AL)
        {
            spewInsWithOp2("bics", cc, rd, rn, op2);
            emitInst(static_cast<ARMWord>(cc) | BIC | SET_CC, rd, rn, op2);
        }

        void mvn_r(int rd, ARMWord op2, Condition cc = AL)
        {
            spewInsWithOp2("mvn", cc, rd, op2);
            emitInst(static_cast<ARMWord>(cc) | MVN, rd, ARMRegisters::r0, op2);
        }

        void mvns_r(int rd, ARMWord op2, Condition cc = AL)
        {
            spewInsWithOp2("mvns", cc, rd, op2);
            emitInst(static_cast<ARMWord>(cc) | MVN | SET_CC, rd, ARMRegisters::r0, op2);
        }

        void mul_r(int rd, int rn, int rm, Condition cc = AL)
        {
            spewInsWithOp2("mul", cc, rd, rn, static_cast<ARMWord>(rm));
            m_buffer.putInt(static_cast<ARMWord>(cc) | MUL | RN(rd) | RS(rn) | RM(rm));
        }

        void muls_r(int rd, int rn, int rm, Condition cc = AL)
        {
            spewInsWithOp2("muls", cc, rd, rn, static_cast<ARMWord>(rm));
            m_buffer.putInt(static_cast<ARMWord>(cc) | MUL | SET_CC | RN(rd) | RS(rn) | RM(rm));
        }

        void mull_r(int rdhi, int rdlo, int rn, int rm, Condition cc = AL)
        {
            js::JaegerSpew(js::JSpew_Insns,
                    IPFX   "%-15s %s, %s, %s, %s\n", MAYBE_PAD, "mull", nameGpReg(rdlo), nameGpReg(rdhi), nameGpReg(rn), nameGpReg(rm));
            m_buffer.putInt(static_cast<ARMWord>(cc) | MULL | RN(rdhi) | RD(rdlo) | RS(rn) | RM(rm));
        }

<<<<<<< HEAD
        void fcpyd_r(int dd, int dm, Condition cc = AL)
        {
            js::JaegerSpew(js::JSpew_Insns,
                    IPFX   "%-15s %s, %s, %s\n", MAYBE_PAD, "vmov.f64", nameFpRegD(dd), nameFpRegD(dm));
            // TODO: emitInst doesn't work for VFP instructions, though it
            // seems to work for current usage.
            emitInst(static_cast<ARMWord>(cc) | FCPYD, dd, dd, dm);
        }

        void faddd_r(int dd, int dn, int dm, Condition cc = AL)
        {
            js::JaegerSpew(js::JSpew_Insns,
                    IPFX   "%-15s %s, %s, %s\n", MAYBE_PAD, "vadd.f64", nameFpRegD(dd), nameFpRegD(dn), nameFpRegD(dm));
            // TODO: emitInst doesn't work for VFP instructions, though it
            // seems to work for current usage.
            emitInst(static_cast<ARMWord>(cc) | FADDD, dd, dn, dm);
        }

        void fnegd_r(int dd, int dm, Condition cc = AL)
        {
            js::JaegerSpew(js::JSpew_Insns,
                    IPFX   "%-15s %s, %s, %s, %s\n", MAYBE_PAD, "fnegd", nameFpRegD(dd), nameFpRegD(dm));
            m_buffer.putInt(static_cast<ARMWord>(cc) | FNEGD | DD(dd) | DM(dm));
        }

        void fabsd_r(int dd, int dm, Condition cc = AL)
        {
            js::JaegerSpew(js::JSpew_Insns,
                    IPFX   "%-15s %s, %s, %s, %s\n", MAYBE_PAD, "fabsd", nameFpRegD(dd), nameFpRegD(dm));
            m_buffer.putInt(static_cast<ARMWord>(cc) | FABSD | DD(dd) | DM(dm));
        }

        void fdivd_r(int dd, int dn, int dm, Condition cc = AL)
        {
            js::JaegerSpew(js::JSpew_Insns,
                    IPFX   "%-15s %s, %s, %s\n", MAYBE_PAD, "vdiv.f64", nameFpRegD(dd), nameFpRegD(dn), nameFpRegD(dm));
            // TODO: emitInst doesn't work for VFP instructions, though it
            // seems to work for current usage.
            emitInst(static_cast<ARMWord>(cc) | FDIVD, dd, dn, dm);
        }

        void fsubd_r(int dd, int dn, int dm, Condition cc = AL)
        {
            js::JaegerSpew(js::JSpew_Insns,
                    IPFX   "%-15s %s, %s, %s\n", MAYBE_PAD, "vsub.f64", nameFpRegD(dd), nameFpRegD(dn), nameFpRegD(dm));
            // TODO: emitInst doesn't work for VFP instructions, though it
            // seems to work for current usage.
            emitInst(static_cast<ARMWord>(cc) | FSUBD, dd, dn, dm);
        }

        void fmuld_r(int dd, int dn, int dm, Condition cc = AL)
        {
            js::JaegerSpew(js::JSpew_Insns,
                    IPFX   "%-15s %s, %s, %s\n", MAYBE_PAD, "vmul.f64", nameFpRegD(dd), nameFpRegD(dn), nameFpRegD(dm));
            // TODO: emitInst doesn't work for VFP instructions, though it
            // seems to work for current usage.
            emitInst(static_cast<ARMWord>(cc) | FMULD, dd, dn, dm);
        }

        void fcmpd_r(int dd, int dm, Condition cc = AL)
        {
            js::JaegerSpew(js::JSpew_Insns,
                    IPFX   "%-15s %s, %s\n", MAYBE_PAD, "vcmp.f64", nameFpRegD(dd), nameFpRegD(dm));
            // TODO: emitInst doesn't work for VFP instructions, though it
            // seems to work for current usage.
            emitInst(static_cast<ARMWord>(cc) | FCMPD, dd, 0, dm);
        }

        void fsqrtd_r(int dd, int dm, Condition cc = AL)
        {
            js::JaegerSpew(js::JSpew_Insns,
                    IPFX   "%-15s %s, %s\n", MAYBE_PAD, "vsqrt.f64", nameFpRegD(dd), nameFpRegD(dm));
            // TODO: emitInst doesn't work for VFP instructions, though it
            // seems to work for current usage.
            emitInst(static_cast<ARMWord>(cc) | FSQRTD, dd, 0, dm);
        }

=======
        // pc relative loads (useful for loading from pools).
>>>>>>> 4fe7e9a2
        void ldr_imm(int rd, ARMWord imm, Condition cc = AL)
        {
            char mnemonic[16];
            snprintf(mnemonic, 16, "ldr%s", nameCC(cc));
            js::JaegerSpew(js::JSpew_Insns,
                    IPFX    "%-15s %s, =0x%x @ (%d) (reusable pool entry)\n", MAYBE_PAD, mnemonic, nameGpReg(rd), imm, static_cast<int32_t>(imm));
            m_buffer.putIntWithConstantInt(static_cast<ARMWord>(cc) | DTR | DT_LOAD | DT_UP | RN(ARMRegisters::pc) | RD(rd), imm, true);
        }

        void ldr_un_imm(int rd, ARMWord imm, Condition cc = AL)
        {
            char mnemonic[16];
            snprintf(mnemonic, 16, "ldr%s", nameCC(cc));
            js::JaegerSpew(js::JSpew_Insns,
                    IPFX    "%-15s %s, =0x%x @ (%d)\n", MAYBE_PAD, mnemonic, nameGpReg(rd), imm, static_cast<int32_t>(imm));
            m_buffer.putIntWithConstantInt(static_cast<ARMWord>(cc) | DTR | DT_LOAD | DT_UP | RN(ARMRegisters::pc) | RD(rd), imm);
        }

        void mem_imm_off(bool isLoad, bool isSigned, int size, bool posOffset,
                         int rd, int rb, ARMWord offset, Condition cc = AL)
        {
            ASSERT(size == 8 || size == 16 || size == 32);
            char const * mnemonic_act = (isLoad) ? ("ld") : ("st");
            char const * mnemonic_sign = (isSigned) ? ("s") : ("");
            
            char const * mnemonic_size = NULL;
            switch (size / 8) {
            case 1:
                mnemonic_size = "b";
                break;
            case 2:
                mnemonic_size = "h";
                break;
            case 4:
                mnemonic_size = "";
                break;
            }
            char const * off_sign = (posOffset) ? ("+") : ("-");
            js::JaegerSpew(js::JSpew_Insns, 
                           IPFX "%sr%s%s, [%s, #%s%u]\n", 
                           MAYBE_PAD, mnemonic_act, mnemonic_sign, mnemonic_size,
                           nameGpReg(rd), nameGpReg(rb), off_sign, offset);
            if (size == 32 || (size == 8 && !isSigned)) {
                /* All (the one) 32 bit ops and the unsigned 8 bit ops use the original encoding.*/
                emitInst(static_cast<ARMWord>(cc) | DTR |
                         (isLoad ? DT_LOAD : 0) |
                         (size == 8 ? DT_BYTE : 0) |
                         (posOffset ? DT_UP : 0), rd, rb, offset);
            } else {
                /* All 16 bit ops and 8 bit unsigned use the newer encoding.*/
                /*these instructions don't exist before ARMv4*/
                ASSERT(WTF_ARM_ARCH_VERSION >= 4);
                emitInst(static_cast<ARMWord>(cc) | DTRH | HDT_IMM | DT_PRE |
                         (isLoad ? DT_LOAD : 0) |
                         (size == 16 ? HDT_UH : 0) |
                         (isSigned ? HDT_S : 0) |
                         (posOffset ? DT_UP : 0), rd, rb, offset);
            }
        }

        void mem_reg_off(bool isLoad, bool isSigned, int size, bool posOffset, int rd, int rb, int rm, Condition cc = AL)
        {
            char const * mnemonic_act = (isLoad) ? ("ld") : ("st");
            char const * mnemonic_sign = (isSigned) ? ("s") : ("");

            char const * mnemonic_size = NULL;
            switch (size / 8) {
            case 1:
                mnemonic_size = "b";
                break;
            case 2:
                mnemonic_size = "h";
                break;
            case 4:
                mnemonic_size = "";
                break;
            }
            char const * off_sign = (posOffset) ? ("+") : ("-");
            js::JaegerSpew(js::JSpew_Insns, 
                           IPFX "%sr%s%s, [%s, #%s%s]\n", MAYBE_PAD, mnemonic_act, mnemonic_sign, mnemonic_size,
                           nameGpReg(rd), nameGpReg(rb), off_sign, nameGpReg(rm));
            if (size == 32 || (size == 8 && !isSigned)) {
                /* All (the one) 32 bit ops and the signed 8 bit ops use the original encoding.*/
                emitInst(static_cast<ARMWord>(cc) | DTR |
                         (isLoad ? DT_LOAD : 0) |
                         (size == 8 ? DT_BYTE : 0) |
                         (posOffset ? DT_UP : 0) |
                         OP2_OFSREG, rd, rb, rm);
            } else {
                /* All 16 bit ops and 8 bit unsigned use the newer encoding.*/
                ASSERT(WTF_ARM_ARCH_VERSION >= 4);
                emitInst(static_cast<ARMWord>(cc) | DTRH | DT_PRE |
                         (isLoad ? DT_LOAD : 0) |
                         (size == 16 ? HDT_UH : 0) |
                         (isSigned ? HDT_S : 0) |
                         (posOffset ? DT_UP : 0), rd, rb, rm);
            }
        }

        // Data transfers like this:
        //  LDR rd, [rb, +offset]
        //  STR rd, [rb, +offset]
        void dtr_u(bool isLoad, int rd, int rb, ARMWord offset, Condition cc = AL)
        {
            char const * mnemonic = (isLoad) ? ("ldr") : ("str");
            js::JaegerSpew(js::JSpew_Insns,
                    IPFX   "%-15s %s, [%s, #+%u]\n", MAYBE_PAD, mnemonic, nameGpReg(rd), nameGpReg(rb), offset);
            emitInst(static_cast<ARMWord>(cc) | DTR | (isLoad ? DT_LOAD : 0) | DT_UP, rd, rb, offset);
        }

        // Data transfers like this:
        //  LDR rd, [rb, +rm]
        //  STR rd, [rb, +rm]
        void dtr_ur(bool isLoad, int rd, int rb, int rm, Condition cc = AL)
        {
            char const * mnemonic = (isLoad) ? ("ldr") : ("str");
            js::JaegerSpew(js::JSpew_Insns,
                    IPFX   "%-15s %s, [%s, +%s]\n", MAYBE_PAD, mnemonic, nameGpReg(rd), nameGpReg(rb), nameGpReg(rm));
            emitInst(static_cast<ARMWord>(cc) | DTR | (isLoad ? DT_LOAD : 0) | DT_UP | OP2_OFSREG, rd, rb, rm);
        }

        // Data transfers like this:
        //  LDR rd, [rb, -offset]
        //  STR rd, [rb, -offset]
        void dtr_d(bool isLoad, int rd, int rb, ARMWord offset, Condition cc = AL)
        {
            char const * mnemonic = (isLoad) ? ("ldr") : ("str");
            js::JaegerSpew(js::JSpew_Insns,
                    IPFX   "%-15s %s, [%s, #-%u]\n", MAYBE_PAD, mnemonic, nameGpReg(rd), nameGpReg(rb), offset);
            emitInst(static_cast<ARMWord>(cc) | DTR | (isLoad ? DT_LOAD : 0), rd, rb, offset);
        }

        // Data transfers like this:
        //  LDR rd, [rb, -rm]
        //  STR rd, [rb, -rm]
        void dtr_dr(bool isLoad, int rd, int rb, int rm, Condition cc = AL)
        {
            char const * mnemonic = (isLoad) ? ("ldr") : ("str");
            js::JaegerSpew(js::JSpew_Insns,
                    IPFX   "%-15s %s, [%s, -%s]\n", MAYBE_PAD, mnemonic, nameGpReg(rd), nameGpReg(rb), nameGpReg(rm));
            emitInst(static_cast<ARMWord>(cc) | DTR | (isLoad ? DT_LOAD : 0) | OP2_OFSREG, rd, rb, rm);
        }

        // Data transfers like this:
        //  LDRB rd, [rb, +offset]
        //  STRB rd, [rb, +offset]
        void dtrb_u(bool isLoad, int rd, int rb, ARMWord offset, Condition cc = AL)
        {
            char const * mnemonic = (isLoad) ? ("ldrb") : ("strb");
            js::JaegerSpew(js::JSpew_Insns,
                    IPFX   "%-15s %s, [%s, #+%u]\n", MAYBE_PAD, mnemonic, nameGpReg(rd), nameGpReg(rb), offset);
            emitInst(static_cast<ARMWord>(cc) | DTR | DT_BYTE | (isLoad ? DT_LOAD : 0) | DT_UP, rd, rb, offset);
        }

        // Data transfers like this:
        //  LDRSB rd, [rb, +offset]
        //  STRSB rd, [rb, +offset]
        void dtrsb_u(bool isLoad, int rd, int rb, ARMWord offset, Condition cc = AL)
        {
            char const * mnemonic = (isLoad) ? ("ldrsb") : ("strb");
            js::JaegerSpew(js::JSpew_Insns,
                    IPFX   "%-15s %s, [%s, #+%u]\n", MAYBE_PAD, mnemonic, nameGpReg(rd), nameGpReg(rb), offset);
            emitInst(static_cast<ARMWord>(cc) | DTRH | HDT_S | (isLoad ? DT_LOAD : 0) | DT_UP, rd, rb, offset);
        }

        // Data transfers like this:
        //  LDRB rd, [rb, +rm]
        //  STRB rd, [rb, +rm]
        void dtrb_ur(bool isLoad, int rd, int rb, int rm, Condition cc = AL)
        {
            char const * mnemonic = (isLoad) ? ("ldrb") : ("strb");
            js::JaegerSpew(js::JSpew_Insns,
                    IPFX   "%-15s %s, [%s, +%s]\n", MAYBE_PAD, mnemonic, nameGpReg(rd), nameGpReg(rb), nameGpReg(rm));
            emitInst(static_cast<ARMWord>(cc) | DTR | DT_BYTE | (isLoad ? DT_LOAD : 0) | DT_UP | OP2_OFSREG, rd, rb, rm);
        }

        // Data transfers like this:
        //  LDRB rd, [rb, #-offset]
        //  STRB rd, [rb, #-offset]
        void dtrb_d(bool isLoad, int rd, int rb, ARMWord offset, Condition cc = AL)
        {
            char const * mnemonic = (isLoad) ? ("ldrb") : ("strb");
            js::JaegerSpew(js::JSpew_Insns,
                    IPFX   "%-15s %s, [%s, #-%u]\n", MAYBE_PAD, mnemonic, nameGpReg(rd), nameGpReg(rb), offset);
            emitInst(static_cast<ARMWord>(cc) | DTR | DT_BYTE | (isLoad ? DT_LOAD : 0), rd, rb, offset);
        }

        // Data transfers like this:
        //  LDRSB rd, [rb, #-offset]
        //  STRSB rd, [rb, #-offset]
        // TODO: this instruction does not exist on arm v4 and earlier
        void dtrsb_d(bool isLoad, int rd, int rb, ARMWord offset, Condition cc = AL)
        {
            ASSERT(isLoad); /*can only do signed byte loads, not stores*/
            char const * mnemonic = (isLoad) ? ("ldrsb") : ("strb");
            js::JaegerSpew(js::JSpew_Insns,
                    IPFX   "%-15s %s, [%s, #-%u]\n", MAYBE_PAD, mnemonic, nameGpReg(rd), nameGpReg(rb), offset);
            emitInst(static_cast<ARMWord>(cc) | DTRH | HDT_S | (isLoad ? DT_LOAD : 0), rd, rb, offset);
        }

        // Data transfers like this:
        //  LDRB rd, [rb, -rm]
        //  STRB rd, [rb, -rm]
        void dtrb_dr(bool isLoad, int rd, int rb, int rm, Condition cc = AL)
        {
            char const * mnemonic = (isLoad) ? ("ldrb") : ("strb");
            js::JaegerSpew(js::JSpew_Insns,
                    IPFX   "%-15s %s, [%s, -%s]\n", MAYBE_PAD, mnemonic, nameGpReg(rd), nameGpReg(rb), nameGpReg(rm));
            emitInst(static_cast<ARMWord>(cc) | DTR | DT_BYTE | (isLoad ? DT_LOAD : 0) | OP2_OFSREG, rd, rb, rm);
        }

        void ldrh_r(int rd, int rb, int rm, Condition cc = AL)
        {
            js::JaegerSpew(js::JSpew_Insns,
                    IPFX   "%-15s %s, [%s, +%s]\n", MAYBE_PAD, "ldrh", nameGpReg(rd), nameGpReg(rb), nameGpReg(rm));
            emitInst(static_cast<ARMWord>(cc) | LDRH | HDT_UH | DT_UP | DT_PRE, rd, rb, rm);
        }

        void ldrh_d(int rd, int rb, ARMWord offset, Condition cc = AL)
        {
            js::JaegerSpew(js::JSpew_Insns,
                    IPFX   "%-15s %s, [%s, #-%u]\n", MAYBE_PAD, "ldrh", nameGpReg(rd), nameGpReg(rb), offset);
            emitInst(static_cast<ARMWord>(cc) | LDRH | HDT_UH | DT_PRE, rd, rb, offset);
        }

        void ldrh_u(int rd, int rb, ARMWord offset, Condition cc = AL)
        {
            js::JaegerSpew(js::JSpew_Insns,
                    IPFX   "%-15s %s, [%s, #+%u]\n", MAYBE_PAD, "ldrh", nameGpReg(rd), nameGpReg(rb), offset);
            emitInst(static_cast<ARMWord>(cc) | LDRH | HDT_UH | DT_UP | DT_PRE, rd, rb, offset);
        }

        void ldrsh_d(int rd, int rb, ARMWord offset, Condition cc = AL)
        {
            js::JaegerSpew(js::JSpew_Insns,
                    IPFX   "%-15s %s, [%s, #-%u]\n", MAYBE_PAD, "ldrsh", nameGpReg(rd), nameGpReg(rb), offset);
            emitInst(static_cast<ARMWord>(cc) | LDRH | HDT_UH | HDT_S | DT_PRE, rd, rb, offset); 
       }

        void ldrsh_u(int rd, int rb, ARMWord offset, Condition cc = AL)
        {
            js::JaegerSpew(js::JSpew_Insns,
                    IPFX   "%-15s %s, [%s, #+%u]\n", MAYBE_PAD, "ldrsh", nameGpReg(rd), nameGpReg(rb), offset);
            emitInst(static_cast<ARMWord>(cc) | LDRH | HDT_UH | HDT_S | DT_UP | DT_PRE, rd, rb, offset);
        }

        void strh_r(int rb, int rm, int rd, Condition cc = AL)
        {
            js::JaegerSpew(js::JSpew_Insns,
                    IPFX   "%-15s %s, [%s, +%s]\n", MAYBE_PAD, "strh", nameGpReg(rd), nameGpReg(rb), nameGpReg(rm));
            emitInst(static_cast<ARMWord>(cc) | STRH | HDT_UH | DT_UP | DT_PRE, rd, rb, rm);
        }

        void push_r(int reg, Condition cc = AL)
        {
            js::JaegerSpew(js::JSpew_Insns,
                    IPFX   "%-15s {%s}\n", MAYBE_PAD, "push", nameGpReg(reg));
            ASSERT(ARMWord(reg) <= 0xf);
            m_buffer.putInt(cc | DTR | DT_WB | RN(ARMRegisters::sp) | RD(reg) | 0x4);
        }

        void pop_r(int reg, Condition cc = AL)
        {
            js::JaegerSpew(js::JSpew_Insns,
                    IPFX   "%-15s {%s}\n", MAYBE_PAD, "pop", nameGpReg(reg));
            ASSERT(ARMWord(reg) <= 0xf);
            m_buffer.putInt(cc | (DTR ^ DT_PRE) | DT_LOAD | DT_UP | RN(ARMRegisters::sp) | RD(reg) | 0x4);
        }

        inline void poke_r(int reg, Condition cc = AL)
        {
            dtr_d(false, ARMRegisters::sp, 0, reg, cc);
        }

        inline void peek_r(int reg, Condition cc = AL)
        {
            dtr_u(true, reg, ARMRegisters::sp, 0, cc);
        }



#if WTF_ARM_ARCH_VERSION >= 5
        void clz_r(int rd, int rm, Condition cc = AL)
        {
            spewInsWithOp2("clz", cc, rd, static_cast<ARMWord>(rm));
            m_buffer.putInt(static_cast<ARMWord>(cc) | CLZ | RD(rd) | RM(rm));
        }
#endif

        void bkpt(ARMWord value)
        {
#if WTF_ARM_ARCH_VERSION >= 5
            js::JaegerSpew(js::JSpew_Insns,
                    IPFX   "%-15s #0x%04x\n", MAYBE_PAD, "bkpt", value);
            m_buffer.putInt(BKPT | ((value & 0xfff0) << 4) | (value & 0xf));
#else
            // Cannot access to Zero memory address
            dtr_dr(true, ARMRegisters::S0, ARMRegisters::S0, ARMRegisters::S0);
#endif
        }

        void bx(int rm, Condition cc = AL)
        {
#if WTF_ARM_ARCH_VERSION >= 5 || defined(__ARM_ARCH_4T__)
            js::JaegerSpew(
                    js::JSpew_Insns,
                    IPFX    "bx%-13s %s\n", MAYBE_PAD, nameCC(cc), nameGpReg(rm));
            emitInst(static_cast<ARMWord>(cc) | BX, 0, 0, RM(rm));
#else
            mov_r(ARMRegisters::pc, RM(rm), cc);
#endif
        }

        JmpSrc blx(int rm, Condition cc = AL)
        {
#if WTF_CPU_ARM && WTF_ARM_ARCH_VERSION >= 5
            int s = m_buffer.uncheckedSize();
            js::JaegerSpew(
                    js::JSpew_Insns,
                    IPFX    "blx%-12s %s\n", MAYBE_PAD, nameCC(cc), nameGpReg(rm));
            emitInst(static_cast<ARMWord>(cc) | BLX, 0, 0, RM(rm));
#else
            ASSERT(rm != 14);
            ensureSpace(2 * sizeof(ARMWord), 0);
            mov_r(ARMRegisters::lr, ARMRegisters::pc, cc);
            int s = m_buffer.uncheckedSize();
            bx(rm, cc);
#endif
            return JmpSrc(s);
        }

        static ARMWord lsl(int reg, ARMWord value)
        {
            ASSERT(reg <= ARMRegisters::pc);
            ASSERT(value <= 0x1f);
            return reg | (value << 7) | (LSL << 5);
        }

        static ARMWord lsr(int reg, ARMWord value)
        {
            ASSERT(reg <= ARMRegisters::pc);
            ASSERT(value <= 0x1f);
            return reg | (value << 7) | (LSR << 5);
        }

        static ARMWord asr(int reg, ARMWord value)
        {
            ASSERT(reg <= ARMRegisters::pc);
            ASSERT(value <= 0x1f);
            return reg | (value << 7) | (ASR << 5);
        }

        static ARMWord lsl_r(int reg, int shiftReg)
        {
            ASSERT(reg <= ARMRegisters::pc);
            ASSERT(shiftReg <= ARMRegisters::pc);
            return reg | (shiftReg << 8) | (LSL << 5) | 0x10;
        }

        static ARMWord lsr_r(int reg, int shiftReg)
        {
            ASSERT(reg <= ARMRegisters::pc);
            ASSERT(shiftReg <= ARMRegisters::pc);
            return reg | (shiftReg << 8) | (LSR << 5) | 0x10;
        }

        static ARMWord asr_r(int reg, int shiftReg)
        {
            ASSERT(reg <= ARMRegisters::pc);
            ASSERT(shiftReg <= ARMRegisters::pc);
            return reg | (shiftReg << 8) | (ASR << 5) | 0x10;
        }

        // General helpers

        void forceFlushConstantPool()
        {
            m_buffer.flushWithoutBarrier(true);
        }

        int size()
        {
            return m_buffer.size();
        }

        void ensureSpace(int insnSpace, int constSpace)
        {
            m_buffer.ensureSpace(insnSpace, constSpace);
        }

        void ensureSpace(int space)
        {
            m_buffer.ensureSpace(space);
        }

        int sizeOfConstantPool()
        {
            return m_buffer.sizeOfConstantPool();
        }

#ifdef DEBUG
        void allowPoolFlush(bool allowFlush)
        {
            m_buffer.allowPoolFlush(allowFlush);
        }
#endif

        JmpDst label()
        {
            JmpDst label(m_buffer.size());
            js::JaegerSpew(js::JSpew_Insns, IPFX "#label     ((%d))\n", MAYBE_PAD, label.m_offset);
            return label;
        }

        JmpDst align(int alignment)
        {
            while (!m_buffer.isAligned(alignment))
                mov_r(ARMRegisters::r0, ARMRegisters::r0);

            return label();
        }

        JmpSrc loadBranchTarget(int rd, Condition cc = AL, int useConstantPool = 0)
        {
            // The 'useConstantPool' flag really just indicates where we have
            // to use the constant pool, for repatching. We might still use it,
            // so ensure there's space for a pool constant irrespective of
            // 'useConstantPool'.
            ensureSpace(sizeof(ARMWord), sizeof(ARMWord));
            int s = m_buffer.uncheckedSize();
            ldr_un_imm(rd, InvalidBranchTarget, cc);
            m_jumps.append(s | (useConstantPool & 0x1));
            return JmpSrc(s);
        }

        JmpSrc jmp(Condition cc = AL, int useConstantPool = 0)
        {
            return loadBranchTarget(ARMRegisters::pc, cc, useConstantPool);
        }

        void* executableAllocAndCopy(ExecutableAllocator* allocator, ExecutablePool **poolp);
        void executableCopy(void* buffer);
        void fixUpOffsets(void* buffer);

        // Patching helpers

        static ARMWord* getLdrImmAddress(ARMWord* insn)
        {
#if WTF_CPU_ARM && WTF_ARM_ARCH_VERSION >= 5
            // Check for call
            if ((*insn & 0x0f7f0000) != 0x051f0000) {
                // Must be BLX
                ASSERT((*insn & 0x012fff30) == 0x012fff30);
                insn--;
            }
#endif
            // Must be an ldr ..., [pc +/- imm]
            ASSERT((*insn & 0x0f7f0000) == 0x051f0000);

            ARMWord addr = reinterpret_cast<ARMWord>(insn) + DefaultPrefetching * sizeof(ARMWord);
            if (*insn & DT_UP)
                return reinterpret_cast<ARMWord*>(addr + (*insn & SDT_OFFSET_MASK));
            return reinterpret_cast<ARMWord*>(addr - (*insn & SDT_OFFSET_MASK));
        }

        static ARMWord* getLdrImmAddressOnPool(ARMWord* insn, uint32_t* constPool)
        {
            // Must be an ldr ..., [pc +/- imm]
            ASSERT((*insn & 0x0f7f0000) == 0x051f0000);

            if (*insn & 0x1)
                return reinterpret_cast<ARMWord*>(constPool + ((*insn & SDT_OFFSET_MASK) >> 1));
            return getLdrImmAddress(insn);
        }

        static void patchPointerInternal(intptr_t from, void* to)
        {
            ARMWord* insn = reinterpret_cast<ARMWord*>(from);
            ARMWord* addr = getLdrImmAddress(insn);
            *addr = reinterpret_cast<ARMWord>(to);
        }

        static ARMWord patchConstantPoolLoad(ARMWord load, ARMWord value)
        {
            value = (value << 1) + 1;
            ASSERT(!(value & ~0xfff));
            return (load & ~0xfff) | value;
        }

        static void patchConstantPoolLoad(void* loadAddr, void* constPoolAddr);

        // Patch pointers

        static void linkPointer(void* code, JmpDst from, void* to)
        {
            js::JaegerSpew(js::JSpew_Insns,
                           ISPFX "##linkPointer     ((%p + %#x)) points to ((%p))\n",
                           code, from.m_offset, to);

            patchPointerInternal(reinterpret_cast<intptr_t>(code) + from.m_offset, to);
        }

        static void repatchInt32(void* from, int32_t to)
        {
            js::JaegerSpew(js::JSpew_Insns,
                           ISPFX "##repatchInt32    ((%p)) holds ((%p))\n",
                           from, to);

            patchPointerInternal(reinterpret_cast<intptr_t>(from), reinterpret_cast<void*>(to));
        }

        static void repatchPointer(void* from, void* to)
        {
            js::JaegerSpew(js::JSpew_Insns,
                           ISPFX "##repatchPointer  ((%p)) points to ((%p))\n",
                           from, to);

            patchPointerInternal(reinterpret_cast<intptr_t>(from), to);
        }

        static void repatchLoadPtrToLEA(void* from)
        {
            // On arm, this is a patch from LDR to ADD. It is restricted conversion,
            // from special case to special case, altough enough for its purpose
            ARMWord* insn = reinterpret_cast<ARMWord*>(from);
            ASSERT((*insn & 0x0ff00f00) == 0x05900000);

            *insn = (*insn & 0xf00ff0ff) | 0x02800000;
            ExecutableAllocator::cacheFlush(insn, sizeof(ARMWord));
        }

        static void repatchLEAToLoadPtr(void* from)
        {
	    // Like repatchLoadPtrToLEA, this is specialized for our purpose.
            ARMWord* insn = reinterpret_cast<ARMWord*>(from);
	    if ((*insn & 0x0ff00f00) == 0x05900000)
		return; // Valid ldr instruction
            ASSERT((*insn & 0x0ff00000) == 0x02800000); // Valid add instruction
            ASSERT((*insn & 0x00000f00) == 0x00000000); // Simple-to-handle immediates (no rotate)

            *insn = (*insn &  0xf00ff0ff) | 0x05900000;
            ExecutableAllocator::cacheFlush(insn, sizeof(ARMWord));
        }

        // Linkers

        void linkJump(JmpSrc from, JmpDst to)
        {
            ARMWord  code = reinterpret_cast<ARMWord>(m_buffer.data());
            ARMWord* insn = reinterpret_cast<ARMWord*>(code + from.m_offset);
            ARMWord* addr = getLdrImmAddressOnPool(insn, m_buffer.poolAddress());

            js::JaegerSpew(js::JSpew_Insns,
                           IPFX "##linkJump         ((%#x)) jumps to ((%#x))\n", MAYBE_PAD,
                           from.m_offset, to.m_offset);

            *addr = to.m_offset;
        }

        static void linkJump(void* code, JmpSrc from, void* to)
        {
            js::JaegerSpew(js::JSpew_Insns,
                           ISPFX "##linkJump        ((%p + %#x)) jumps to ((%p))\n",
                           code, from.m_offset, to);

            patchPointerInternal(reinterpret_cast<intptr_t>(code) + from.m_offset, to);
        }

        static void relinkJump(void* from, void* to)
        {
            js::JaegerSpew(js::JSpew_Insns,
                           ISPFX "##relinkJump      ((%p)) jumps to ((%p))\n",
                           from, to);

            patchPointerInternal(reinterpret_cast<intptr_t>(from), to);
        }

        static bool canRelinkJump(void* from, void* to)
        {
            return true;
        }

        static void linkCall(void* code, JmpSrc from, void* to)
        {
            js::JaegerSpew(js::JSpew_Insns,
                           ISPFX "##linkCall        ((%p + %#x)) jumps to ((%p))\n",
                           code, from.m_offset, to);

            patchPointerInternal(reinterpret_cast<intptr_t>(code) + from.m_offset, to);
        }

        static void relinkCall(void* from, void* to)
        {
            js::JaegerSpew(js::JSpew_Insns,
                           ISPFX "##relinkCall      ((%p)) jumps to ((%p))\n",
                           from, to);

            patchPointerInternal(reinterpret_cast<intptr_t>(from), to);
        }

        // Address operations

        static void* getRelocatedAddress(void* code, JmpSrc jump)
        {
            return reinterpret_cast<void*>(reinterpret_cast<ARMWord*>(code) + jump.m_offset / sizeof(ARMWord));
        }

        static void* getRelocatedAddress(void* code, JmpDst label)
        {
            return reinterpret_cast<void*>(reinterpret_cast<ARMWord*>(code) + label.m_offset / sizeof(ARMWord));
        }

        // Address differences

        static int getDifferenceBetweenLabels(JmpDst from, JmpSrc to)
        {
            return to.m_offset - from.m_offset;
        }

        static int getDifferenceBetweenLabels(JmpDst from, JmpDst to)
        {
            return to.m_offset - from.m_offset;
        }

        static unsigned getCallReturnOffset(JmpSrc call)
        {
            return call.m_offset + sizeof(ARMWord);
        }

        // Handle immediates

        static ARMWord getOp2Byte(ARMWord imm)
        {
            ASSERT(imm <= 0xff);
            return OP2_IMMh | (imm & 0x0f) | ((imm & 0xf0) << 4) ;
        }

        static ARMWord getOp2(ARMWord imm);

        // Get an operand-2 field for immediate-shifted-registers in arithmetic
        // instructions.
        static ARMWord getOp2RegScale(RegisterID reg, ARMWord scale);

#if WTF_ARM_ARCH_VERSION >= 7
        static ARMWord getImm16Op2(ARMWord imm)
        {
            if (imm <= 0xffff)
                return (imm & 0xf000) << 4 | (imm & 0xfff);
            return INVALID_IMM;
        }
#endif
        ARMWord getImm(ARMWord imm, int tmpReg, bool invert = false);
        void moveImm(ARMWord imm, int dest);
        ARMWord encodeComplexImm(ARMWord imm, int dest);

        ARMWord getOffsetForHalfwordDataTransfer(ARMWord imm, int tmpReg)
        {
            // Encode immediate data in the instruction if it is possible
            if (imm <= 0xff)
                return getOp2Byte(imm);
            // Otherwise, store the data in a temporary register
            return encodeComplexImm(imm, tmpReg);
        }

        // Memory load/store helpers
        void dataTransferN(bool isLoad, bool isSigned, int size, RegisterID srcDst, RegisterID base, int32_t offset);

        void dataTransfer32(bool isLoad, RegisterID srcDst, RegisterID base, int32_t offset);
        void dataTransfer8(bool isLoad, RegisterID srcDst, RegisterID base, int32_t offset, bool isSigned);
        void baseIndexTransferN(bool isLoad, bool isSigned, int size, RegisterID srcDst, RegisterID base, RegisterID index, int scale, int32_t offset);
        void baseIndexTransfer32(bool isLoad, RegisterID srcDst, RegisterID base, RegisterID index, int scale, int32_t offset);
        void doubleTransfer(bool isLoad, FPRegisterID srcDst, RegisterID base, int32_t offset);
<<<<<<< HEAD
        void doubleTransfer(bool isLoad, FPRegisterID srcDst, RegisterID base, int32_t offset, RegisterID index, int32_t scale);

=======
        void floatTransfer(bool isLoad, FPRegisterID srcDst, RegisterID base, int32_t offset);
        /**/
        void baseIndexFloatTransfer(bool isLoad, bool isDouble, FPRegisterID srcDst, RegisterID base, RegisterID index, int scale, int32_t offset);
 
>>>>>>> 4fe7e9a2
        // Constant pool hnadlers

        static ARMWord placeConstantPoolBarrier(int offset)
        {
            offset = (offset - sizeof(ARMWord)) >> 2;
            ASSERT((offset <= BOFFSET_MAX && offset >= BOFFSET_MIN));
            return AL | B | (offset & BRANCH_MASK);
        }

<<<<<<< HEAD
=======
    private:
        // pretty-printing functions
>>>>>>> 4fe7e9a2
        static char const * nameGpReg(int reg)
        {
            ASSERT(reg <= 16);
            ASSERT(reg >= 0);
            static char const * names[] = {
                "r0", "r1", "r2", "r3",
                "r4", "r5", "r6", "r7",
                "r8", "r9", "r10", "r11",
                "ip", "sp", "lr", "pc"
            };
            return names[reg];
        }

        static char const * nameFpRegD(int reg)
        {
            ASSERT(reg <= 31);
            ASSERT(reg >= 0);
            static char const * names[] = {
                 "d0",   "d1",   "d2",   "d3",
                 "d4",   "d5",   "d6",   "d7",
                 "d8",   "d9",  "d10",  "d11",
                "d12",  "d13",  "d14",  "d15",
                "d16",  "d17",  "d18",  "d19",
                "d20",  "d21",  "d22",  "d23",
                "d24",  "d25",  "d26",  "d27",
                "d28",  "d29",  "d30",  "d31"
            };
            return names[reg];
        }
        static char const * nameFpRegS(int reg)
        {
            ASSERT(reg <= 31);
            ASSERT(reg >= 0);
            static char const * names[] = {
                 "s0",   "s1",   "s2",   "s3",
                 "s4",   "s5",   "s6",   "s7",
                 "s8",   "s9",  "s10",  "s11",
                "s12",  "s13",  "s14",  "s15",
                "s16",  "s17",  "s18",  "s19",
                "s20",  "s21",  "s22",  "s23",
                "s24",  "s25",  "s26",  "s27",
                "s28",  "s29",  "s30",  "s31"
            };
            return names[reg];
        }

        static char const * nameCC(Condition cc)
        {
            ASSERT(cc <= AL);
            ASSERT(cc >= 0);
            ASSERT((cc & 0x0fffffff) == 0);

            uint32_t    ccIndex = cc >> 28;
            static char const * names[] = {
                "eq", "ne",
                "cs", "cc",
                "mi", "pl",
                "vs", "vc",
                "hi", "ls",
                "ge", "lt",
                "gt", "le",
                "  "        // AL is the default, so don't show it.
            };
            return names[ccIndex];
        }

    private:
        // Decodes operand 2 immediate values (for debug output and assertions).
        inline uint32_t decOp2Imm(uint32_t op2)
        {
            ASSERT((op2 & ~0xfff) == 0);

            uint32_t    imm8 = op2 & 0xff;
            uint32_t    rot = ((op2 >> 7) & 0x1e);

            // 'rot' is a right-rotate count.

            uint32_t    imm = (imm8 >> rot);
            if (rot > 0) {
                imm |= (imm8 << (32-rot));
            }

            return imm;
        }

        // Format the operand 2 argument for debug spew. The operand can be
        // either an immediate or a register specifier.
        void fmtOp2(char * out, ARMWord op2)
        {
            static char const * const shifts[4] = {"LSL", "LSR", "ASR", "ROR"};

            if ((op2 & OP2_IMM) || (op2 & OP2_IMMh)) {
                // Immediate values.
                
                uint32_t    imm = decOp2Imm(op2 & ~(OP2_IMM | OP2_IMMh));
                sprintf(out, "#0x%x @ (%d)", imm, static_cast<int32_t>(imm));
            } else {
                // Register values.

                char const *    rm = nameGpReg(op2 & 0xf);
                Shift           type = static_cast<Shift>((op2 >> 5) & 0x3);

                // Bit 4 specifies barrel-shifter parameters in operand 2.
                if (op2 & (1<<4)) {
                    // Register-shifted register.
                    // Example: "r0, LSL r6"
                    char const *    rs = nameGpReg((op2 >> 8) & 0xf);
                    sprintf(out, "%s, %s %s", rm, shifts[type], rs);
                } else {
                    // Immediate-shifted register.
                    // Example: "r0, ASR #31"
                    uint32_t        imm = (op2 >> 7) & 0x1f;
                    
                    // Deal with special encodings.
                    if ((type == LSL) && (imm == 0)) {
                        // "LSL #0" doesn't shift at all (and is the default).
                        sprintf(out, "%s", rm);
                        return;
                    }

                    if ((type == ROR) && (imm == 0)) {
                        // "ROR #0" is a special case ("RRX").
                        sprintf(out, "%s, RRX", rm);
                        return;
                    }

                    if (((type == LSR) || (type == ASR)) && (imm == 0)) {
                        // Both LSR and ASR have a range of 1-32, with 32
                        // encoded as 0.                  
                        imm = 32;
                    }

                    // Print the result.

                    sprintf(out, "%s, %s #%u", rm, shifts[type], imm);
                }
            }
        }

        void spewInsWithOp2(char const * ins, Condition cc, int rd, int rn, ARMWord op2)
        {
            char    mnemonic[16];
            snprintf(mnemonic, 16, "%s%s", ins, nameCC(cc));

            char    op2_fmt[48];
            fmtOp2(op2_fmt, op2);

            js::JaegerSpew(js::JSpew_Insns,
                    IPFX   "%-15s %s, %s, %s\n", MAYBE_PAD, mnemonic, nameGpReg(rd), nameGpReg(rn), op2_fmt);
        }

        void spewInsWithOp2(char const * ins, Condition cc, int r, ARMWord op2)
        {
            char    mnemonic[16];
            snprintf(mnemonic, 16, "%s%s", ins, nameCC(cc));

            char    op2_fmt[48];
            fmtOp2(op2_fmt, op2);

            js::JaegerSpew(js::JSpew_Insns,
                    IPFX   "%-15s %s, %s\n", MAYBE_PAD, mnemonic, nameGpReg(r), op2_fmt);
        }

        ARMWord RM(int reg)
        {
            ASSERT(reg <= ARMRegisters::pc);
            return reg;
        }

        ARMWord RS(int reg)
        {
            ASSERT(reg <= ARMRegisters::pc);
            return reg << 8;
        }

        ARMWord RD(int reg)
        {
            ASSERT(reg <= ARMRegisters::pc);
            return reg << 12;
        }

        ARMWord RN(int reg)
        {
            ASSERT(reg <= ARMRegisters::pc);
            return reg << 16;
        }

        ARMWord DD(int reg)
        {
            ASSERT(reg <= ARMRegisters::d31);
            // Endoded as bits [22,15:12].
            return ((reg << 12) | (reg << 18)) & 0x0040f000;
        }

        ARMWord DN(int reg)
        {
            ASSERT(reg <= ARMRegisters::d31);
            // Endoded as bits [7,19:16].
            return ((reg << 16) | (reg << 3)) & 0x000f0080;
        }

        ARMWord DM(int reg)
        {
            ASSERT(reg <= ARMRegisters::d31);
            // Encoded as bits [5,3:0].
            return ((reg << 1) & 0x20) | (reg & 0xf);
        }

        ARMWord SD(int reg)
        {
            ASSERT(reg <= ARMRegisters::d31);
            // Endoded as bits [15:12,22].
            return ((reg << 11) | (reg << 22)) & 0x0040f000;
        }

        ARMWord SM(int reg)
        {
            ASSERT(reg <= ARMRegisters::d31);
            // Encoded as bits [5,3:0].
            return ((reg << 5) & 0x20) | ((reg >> 1) & 0xf);
        }

        static ARMWord getConditionalField(ARMWord i)
        {
            return i & 0xf0000000;
        }

        int genInt(int reg, ARMWord imm, bool positive);

        ARMBuffer m_buffer;
        Jumps m_jumps;
    public:
        // VFP instruction constants
        enum {
            VFP_DATA  = 0x0E000A00,
            VFP_EXT   = 0x0C000A00,
            VFP_XFER  = 0x0E000A08,
            VFP_DXFER = 0x0C400A00,

            VFP_DBL   = (1<<8),
            
            /*integer conversions*/
            VFP_ICVT  = 0x00B80040,
            VFP_FPCVT = 0x00B700C0,
            
            VFP_DTR   = 0x01000000,
            VFP_MOV     = 0x00000010,

            FCPYD = 0x0eb00b40,
            FADDD = 0x0e300b00,
            FNEGD = 0x0eb10b40,
            FDIVD = 0x0e800b00,
            FSUBD = 0x0e300b40,
            FMULD = 0x0e200b00,
            FCMPD = 0x0eb40b40,
            FSQRTD = 0x0eb10bc0,
            FMSR = 0x0e000a10,
            FMRS = 0x0e100a10,
            FSITOD = 0x0eb80bc0,
            FUITOD = 0x0eb80b40,
            FTOSID = 0x0ebd0b40,
            FTOSIZD = 0x0ebd0bc0,
            FMSTAT = 0x0ef1fa10,
            FDTR = 0x0d000b00

        };
        enum RegType {
            SIntReg32,
            UIntReg32,
            FloatReg32,
            FloatReg64
        };

        const char * nameType(RegType t)
        {
            const char * const name[4] =
                {"S32", "U32", "F32", "F64"};
            return name[t];
        }

        const char * nameTypedReg(RegType t, int reg)
        {
            switch(t) {
            case SIntReg32:
            case UIntReg32:
                return nameGpReg(reg);
            case FloatReg32:
                return nameFpRegS(reg);
            case FloatReg64:
                return nameFpRegD(reg);
            }
            return "";
        }

        bool isFloatType(RegType rt)
        {
            if (rt == FloatReg32 || rt == FloatReg64)
                return true;
            return false;
        }

        bool isIntType(RegType rt)
        {
            if (rt == FloatReg32 || rt == FloatReg64)
                return false;
            return true;
        }

        // ********************************************************************
        // *                            VFP Code:
        //*********************************************************************
        /* this is horrible. There needs to be some sane way of distinguishing D from S from R*/
        void emitVFPInst(ARMWord op, ARMWord rd, ARMWord rn, ARMWord op2)
        {
            m_buffer.putInt(op | rn | rd | op2);
        }

        // NOTE: offset is the actual value that is going to be encoded.  It is the offset in words, NOT in bytes.
        void fmem_imm_off(bool isLoad, bool isDouble, bool isUp, int dest, int rn, ARMWord offset, Condition cc = AL)
        {
            char const * ins = isLoad ? "vldr.f" : "vstr.f";
            js::JaegerSpew(js::JSpew_Insns,
                           IPFX   "%s%d %s, [%s, #%s%u]\n", MAYBE_PAD, 
                           ins, (isDouble ? 64 : 32), (isDouble ? nameFpRegD(dest) : nameFpRegS(dest)),
                           nameGpReg(rn), (isUp ? "+" : "-"), offset);
            ASSERT(offset <= 0xff);
            emitVFPInst(static_cast<ARMWord>(cc) | 
                        VFP_EXT | VFP_DTR | 
                        (isDouble ? VFP_DBL : 0) |
                        (isUp ? DT_UP : 0) | 
                        (isLoad ? DT_LOAD : 0), isDouble ? DD(dest) : SD(dest), RN(rn), offset);
            
        }

        // WARNING: even for an int -> float conversion, all registers used
        // are VFP registers.
        void vcvt(RegType srcType, RegType dstType, int src, int dest, Condition cc = AL)
        {
            ASSERT(srcType != dstType);
            ASSERT(isFloatType(srcType) || isFloatType(dstType));

            js::JaegerSpew(js::JSpew_Insns,
                           IPFX   "vcvt.%s.%-15s, %s,%s\n", MAYBE_PAD, 
                           nameType(dstType), nameType(srcType),
                           nameTypedReg(dstType,dest), nameTypedReg(srcType,src));
            
            if (isFloatType(srcType) && isFloatType (dstType)) {
                // doing a float -> float conversion
                bool dblToFloat = srcType == FloatReg64;
                emitVFPInst(static_cast<ARMWord>(cc) | VFP_DATA | VFP_FPCVT |
                            (dblToFloat ? VFP_DBL : 0),
                            dblToFloat ? SD(dest) : DD(dest),
                            dblToFloat ? DM(src) : SM(src), 0);
            } else {
                JS_NOT_REACHED("Other conversions did not seem useful on 2011/08/04");
            }
        }

        // does r2:r1 -> dn, dn -> r2:r1, r2:r1 -> s2:s1, etc.
        void vmov64 (bool fromFP, bool isDbl, int r1, int r2, int rFP, Condition cc = AL)
        {
            if (fromFP) {
                js::JaegerSpew(js::JSpew_Insns,
                               IPFX   "%-15s %s, %s, %s\n", MAYBE_PAD, "vmov", 
                               nameGpReg(r1), nameGpReg(r2), nameFpRegD(rFP));
            } else {
                js::JaegerSpew(js::JSpew_Insns,
                               IPFX   "%-15s %s, %s, %s\n", MAYBE_PAD, "vmov",
                               nameFpRegD(rFP), nameGpReg(r1), nameGpReg(r2));
            }
            emitVFPInst(static_cast<ARMWord>(cc) | VFP_DXFER | VFP_MOV |
                        (fromFP ? DT_LOAD : 0) |
                        (isDbl ? VFP_DBL : 0), RD(r1), RN(r2), isDbl ? DM(rFP) : SM(rFP));
            
        }

        void fcpyd_r(int dd, int dm, Condition cc = AL)
        {
            js::JaegerSpew(js::JSpew_Insns,
                    IPFX   "%-15s %s, %s, %s\n", MAYBE_PAD, "vmov.f64", 
                           nameFpRegD(dd), nameFpRegD(dm));
            // TODO: emitInst doesn't work for VFP instructions, though it
            // seems to work for current usage.
            emitInst(static_cast<ARMWord>(cc) | FCPYD, dd, dd, dm);
        }

        void faddd_r(int dd, int dn, int dm, Condition cc = AL)
        {
            js::JaegerSpew(js::JSpew_Insns,
                    IPFX   "%-15s %s, %s, %s\n", MAYBE_PAD, "vadd.f64", nameFpRegD(dd), nameFpRegD(dn), nameFpRegD(dm));
            // TODO: emitInst doesn't work for VFP instructions, though it
            // seems to work for current usage.
            emitInst(static_cast<ARMWord>(cc) | FADDD, dd, dn, dm);
        }

        void fnegd_r(int dd, int dm, Condition cc = AL)
        {
            js::JaegerSpew(js::JSpew_Insns,
                    IPFX   "%-15s %s, %s, %s, %s\n", MAYBE_PAD, "fnegd", nameFpRegD(dd), nameFpRegD(dm));
            m_buffer.putInt(static_cast<ARMWord>(cc) | FNEGD | DD(dd) | DM(dm));
        }

        void fdivd_r(int dd, int dn, int dm, Condition cc = AL)
        {
            js::JaegerSpew(js::JSpew_Insns,
                    IPFX   "%-15s %s, %s, %s\n", MAYBE_PAD, "vdiv.f64", nameFpRegD(dd), nameFpRegD(dn), nameFpRegD(dm));
            // TODO: emitInst doesn't work for VFP instructions, though it
            // seems to work for current usage.
            emitInst(static_cast<ARMWord>(cc) | FDIVD, dd, dn, dm);
        }

        void fsubd_r(int dd, int dn, int dm, Condition cc = AL)
        {
            js::JaegerSpew(js::JSpew_Insns,
                    IPFX   "%-15s %s, %s, %s\n", MAYBE_PAD, "vsub.f64", nameFpRegD(dd), nameFpRegD(dn), nameFpRegD(dm));
            // TODO: emitInst doesn't work for VFP instructions, though it
            // seems to work for current usage.
            emitInst(static_cast<ARMWord>(cc) | FSUBD, dd, dn, dm);
        }

        void fmuld_r(int dd, int dn, int dm, Condition cc = AL)
        {
            js::JaegerSpew(js::JSpew_Insns,
                    IPFX   "%-15s %s, %s, %s\n", MAYBE_PAD, "vmul.f64", nameFpRegD(dd), nameFpRegD(dn), nameFpRegD(dm));
            // TODO: emitInst doesn't work for VFP instructions, though it
            // seems to work for current usage.
            emitInst(static_cast<ARMWord>(cc) | FMULD, dd, dn, dm);
        }

        void fcmpd_r(int dd, int dm, Condition cc = AL)
        {
            js::JaegerSpew(js::JSpew_Insns,
                    IPFX   "%-15s %s, %s\n", MAYBE_PAD, "vcmp.f64", nameFpRegD(dd), nameFpRegD(dm));
            // TODO: emitInst doesn't work for VFP instructions, though it
            // seems to work for current usage.
            emitInst(static_cast<ARMWord>(cc) | FCMPD, dd, 0, dm);
        }

        void fsqrtd_r(int dd, int dm, Condition cc = AL)
        {
            js::JaegerSpew(js::JSpew_Insns,
                    IPFX   "%-15s %s, %s\n", MAYBE_PAD, "vsqrt.f64", nameFpRegD(dd), nameFpRegD(dm));
            // TODO: emitInst doesn't work for VFP instructions, though it
            // seems to work for current usage.
            emitInst(static_cast<ARMWord>(cc) | FSQRTD, dd, 0, dm);
        }

        void fdtr_u(bool isLoad, int dd, int rn, ARMWord offset, Condition cc = AL)
        {
            char const * ins = isLoad ? "vldr.f64" : "vstr.f64";
            js::JaegerSpew(js::JSpew_Insns,
                    IPFX   "%-15s %s, [%s, #+%u]\n", MAYBE_PAD, ins, nameFpRegD(dd), nameGpReg(rn), offset);
            ASSERT(offset <= 0xff);
            emitInst(static_cast<ARMWord>(cc) | FDTR | DT_UP | (isLoad ? DT_LOAD : 0), dd, rn, offset);
        }

        void fdtr_d(bool isLoad, int dd, int rn, ARMWord offset, Condition cc = AL)
        {
            char const * ins = isLoad ? "vldr.f64" : "vstr.f64";
            js::JaegerSpew(js::JSpew_Insns,
                    IPFX   "%-15s %s, [%s, #-%u]\n", MAYBE_PAD, ins, nameFpRegD(dd), nameGpReg(rn), offset);
            ASSERT(offset <= 0xff);
            emitInst(static_cast<ARMWord>(cc) | FDTR | (isLoad ? DT_LOAD : 0), dd, rn, offset);
        }

        void fmsr_r(int dd, int rn, Condition cc = AL)
        {
            // TODO: emitInst doesn't work for VFP instructions, though it
            // seems to work for current usage.
            emitInst(static_cast<ARMWord>(cc) | FMSR, rn, dd, 0);
        }

        void fmrs_r(int rd, int dn, Condition cc = AL)
        {
            // TODO: emitInst doesn't work for VFP instructions, though it
            // seems to work for current usage.
            emitInst(static_cast<ARMWord>(cc) | FMRS, rd, dn, 0);
        }

        void fsitod_r(int dd, int dm, Condition cc = AL)
        {
            // TODO: emitInst doesn't work for VFP instructions, though it
            // seems to work for current usage.
            emitInst(static_cast<ARMWord>(cc) | FSITOD, dd, 0, dm);
        }

        void fuitod_r(int dd, int dm, Condition cc = AL)
        {
            // TODO: emitInst doesn't work for VFP instructions, though it
            // seems to work for current usage.
            emitInst(static_cast<ARMWord>(cc) | FUITOD, dd, 0, dm);
        }

        void ftosid_r(int fd, int dm, Condition cc = AL)
        {
            // TODO: emitInst doesn't work for VFP instructions, though it
            // seems to work for current usage.
            emitInst(static_cast<ARMWord>(cc) | FTOSID, fd, 0, dm);
        }

        void ftosizd_r(int fd, int dm, Condition cc = AL)
        {
            // TODO: emitInst doesn't work for VFP instructions, though it
            // seems to work for current usage.
            emitInst(static_cast<ARMWord>(cc) | FTOSIZD, fd, 0, dm);
        }

        void fmstat(Condition cc = AL)
        {
            // TODO: emitInst doesn't work for VFP instructions, though it
            // seems to work for current usage.
            m_buffer.putInt(static_cast<ARMWord>(cc) | FMSTAT);
        }
    };

} // namespace JSC

#endif // ENABLE(ASSEMBLER) && CPU(ARM_TRADITIONAL)

#endif // ARMAssembler_h<|MERGE_RESOLUTION|>--- conflicted
+++ resolved
@@ -195,7 +195,6 @@
             MVN = (0xf << 21),
             MUL = 0x00000090,
             MULL = 0x00c00090,
-<<<<<<< HEAD
             FCPYD = 0x0eb00b40,
             FADDD = 0x0e300b00,
             FNEGD = 0x0eb10b40,
@@ -205,8 +204,6 @@
             FMULD = 0x0e200b00,
             FCMPD = 0x0eb40b40,
             FSQRTD = 0x0eb10bc0,
-=======
->>>>>>> 4fe7e9a2
             DTR = 0x05000000,
 #if WTF_ARM_ARCH_VERSION >= 5
             LDRH = 0x00100090,
@@ -536,7 +533,6 @@
             m_buffer.putInt(static_cast<ARMWord>(cc) | MULL | RN(rdhi) | RD(rdlo) | RS(rn) | RM(rm));
         }
 
-<<<<<<< HEAD
         void fcpyd_r(int dd, int dm, Condition cc = AL)
         {
             js::JaegerSpew(js::JSpew_Insns,
@@ -614,9 +610,7 @@
             emitInst(static_cast<ARMWord>(cc) | FSQRTD, dd, 0, dm);
         }
 
-=======
         // pc relative loads (useful for loading from pools).
->>>>>>> 4fe7e9a2
         void ldr_imm(int rd, ARMWord imm, Condition cc = AL)
         {
             char mnemonic[16];
@@ -1289,15 +1283,12 @@
         void baseIndexTransferN(bool isLoad, bool isSigned, int size, RegisterID srcDst, RegisterID base, RegisterID index, int scale, int32_t offset);
         void baseIndexTransfer32(bool isLoad, RegisterID srcDst, RegisterID base, RegisterID index, int scale, int32_t offset);
         void doubleTransfer(bool isLoad, FPRegisterID srcDst, RegisterID base, int32_t offset);
-<<<<<<< HEAD
         void doubleTransfer(bool isLoad, FPRegisterID srcDst, RegisterID base, int32_t offset, RegisterID index, int32_t scale);
 
-=======
         void floatTransfer(bool isLoad, FPRegisterID srcDst, RegisterID base, int32_t offset);
         /**/
         void baseIndexFloatTransfer(bool isLoad, bool isDouble, FPRegisterID srcDst, RegisterID base, RegisterID index, int scale, int32_t offset);
- 
->>>>>>> 4fe7e9a2
+
         // Constant pool hnadlers
 
         static ARMWord placeConstantPoolBarrier(int offset)
@@ -1307,11 +1298,8 @@
             return AL | B | (offset & BRANCH_MASK);
         }
 
-<<<<<<< HEAD
-=======
     private:
         // pretty-printing functions
->>>>>>> 4fe7e9a2
         static char const * nameGpReg(int reg)
         {
             ASSERT(reg <= 16);
