--- conflicted
+++ resolved
@@ -385,10 +385,9 @@
     js::gc::JSGCArenaStats       compartmentStats[js::gc::FINALIZE_LIMIT];
 #endif
 
-<<<<<<< HEAD
     /* Type information about the scripts and objects in this compartment. */
     js::types::TypeCompartment   types;
-=======
+
 #ifdef JS_TRACER
     /* Trace-tree JIT recorder/interpreter state. */
     js::TraceMonitor             traceMonitor;
@@ -400,7 +399,6 @@
 #ifdef DEBUG
     JSEvalCacheMeter             evalCacheMeter;
 #endif
->>>>>>> 5178abf4
 
     void                         *data;
     bool                         active;  // GC flag, whether there are active frames
