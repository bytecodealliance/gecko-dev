--- conflicted
+++ resolved
@@ -2393,15 +2393,6 @@
   padding: 0 2em 2em;
 }
 
-<<<<<<< HEAD
-#main-window[privatebrowsingmode=temporary] #appmenu-button > .button-box > .box-inherit > .button-icon {
-  list-style-image: url("chrome://browser/skin/privatebrowsing-light.png");
-  width: 20px;
-  height: 16px;
-}
-
-%include ../shared/UITour.inc.css
-=======
 #customization-container {
   border-left: 1px solid @toolbarShadowColor@;
   border-right: 1px solid @toolbarShadowColor@;
@@ -2416,4 +2407,5 @@
   width: 40px;
   background: url("chrome://browser/skin/privatebrowsing-indicator.png") no-repeat center center;
 }
->>>>>>> 0a5b921d
+
+%include ../shared/UITour.inc.css