/*
 * Mixed Content Block frame navigates for target="_top" - Test for Bug 902350
 */


const PREF_ACTIVE = "security.mixed_content.block_active_content";
const gHttpTestRoot = "https://example.com/tests/dom/base/test/";
var origBlockActive;
var gTestBrowser = null;

registerCleanupFunction(function() {
  // Set preferences back to their original values
  Services.prefs.setBoolPref(PREF_ACTIVE, origBlockActive);
});

function MixedTestsCompleted() {
  gBrowser.removeCurrentTab();
  window.focus();
  finish();
}

function test() {
  waitForExplicitFinish();

  origBlockActive = Services.prefs.getBoolPref(PREF_ACTIVE);

  Services.prefs.setBoolPref(PREF_ACTIVE, true);

  var newTab = gBrowser.addTab();
  gBrowser.selectedTab = newTab;
  gTestBrowser = gBrowser.selectedBrowser;
  newTab.linkedBrowser.stop()

  BrowserTestUtils.browserLoaded(gTestBrowser, true /*includeSubFrames*/).then(MixedTest1A);
  var url = gHttpTestRoot + "file_bug902350.html";
  gTestBrowser.loadURI(url);
}

// Need to capture 2 loads, one for the main page and one for the iframe
function MixedTest1A() {
  BrowserTestUtils.browserLoaded(gTestBrowser, true /*includeSubFrames*/).then(MixedTest1B);
}

// Find the iframe and click the link in it
function MixedTest1B() {
  BrowserTestUtils.browserLoaded(gTestBrowser).then(MixedTest1C);

  ContentTask.spawn(gTestBrowser, null, function() {
    var frame = content.document.getElementById("testing_frame");
    var topTarget = frame.contentWindow.document.getElementById("topTarget");
    topTarget.click();
  });

  // The link click should have caused a load and should not invoke the Mixed Content Blocker
  let {gIdentityHandler} = gTestBrowser.ownerGlobal;
  ok (!gIdentityHandler._identityBox.classList.contains("mixedActiveBlocked"),
      "Mixed Content Doorhanger did not appear when trying to navigate top");
}

function MixedTest1C() {
  ContentTask.spawn(gTestBrowser, null, function() {
<<<<<<< HEAD
    return content.location.href;
  }).then(url => {
    is(url, "http://example.com/", "Navigating to insecure domain through target='_top' failed.")
    MixedTestsCompleted();
  });
=======
    Assert.equal(content.location.href, "http://example.com/",
      "Navigating to insecure domain through target='_top' failed.")
  }).then(MixedTestsCompleted);
>>>>>>> d53da79b
}
<|MERGE_RESOLUTION|>--- conflicted
+++ resolved
@@ -59,15 +59,7 @@
 
 function MixedTest1C() {
   ContentTask.spawn(gTestBrowser, null, function() {
-<<<<<<< HEAD
-    return content.location.href;
-  }).then(url => {
-    is(url, "http://example.com/", "Navigating to insecure domain through target='_top' failed.")
-    MixedTestsCompleted();
-  });
-=======
     Assert.equal(content.location.href, "http://example.com/",
       "Navigating to insecure domain through target='_top' failed.")
   }).then(MixedTestsCompleted);
->>>>>>> d53da79b
 }
